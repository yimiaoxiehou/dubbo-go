/*
 * Licensed to the Apache Software Foundation (ASF) under one or more
 * contributor license agreements.  See the NOTICE file distributed with
 * this work for additional information regarding copyright ownership.
 * The ASF licenses this file to You under the Apache License, Version 2.0
 * (the "License"); you may not use this file except in compliance with
 * the License.  You may obtain a copy of the License at
 *
 *     http://www.apache.org/licenses/LICENSE-2.0
 *
 * Unless required by applicable law or agreed to in writing, software
 * distributed under the License is distributed on an "AS IS" BASIS,
 * WITHOUT WARRANTIES OR CONDITIONS OF ANY KIND, either express or implied.
 * See the License for the specific language governing permissions and
 * limitations under the License.
 */

package config

import (
	"context"
	"fmt"
	"net/url"
	"strconv"
	"time"
)

import (
	"github.com/creasty/defaults"
	gxstrings "github.com/dubbogo/gost/strings"
)

import (
	"github.com/apache/dubbo-go/cluster/directory"
	"github.com/apache/dubbo-go/common"
	"github.com/apache/dubbo-go/common/constant"
	"github.com/apache/dubbo-go/common/extension"
	"github.com/apache/dubbo-go/common/proxy"
	"github.com/apache/dubbo-go/protocol"
)

// ReferenceConfig is the configuration of service consumer
type ReferenceConfig struct {
	context        context.Context
	pxy            *proxy.Proxy
	id             string
	InterfaceName  string            `required:"true"  yaml:"interface"  json:"interface,omitempty" property:"interface"`
	Check          *bool             `yaml:"check"  json:"check,omitempty" property:"check"`
	URL            string            `yaml:"url"  json:"url,omitempty" property:"url"`
	Filter         string            `yaml:"filter" json:"filter,omitempty" property:"filter"`
	Protocol       string            `default:"dubbo"  yaml:"protocol"  json:"protocol,omitempty" property:"protocol"`
	Registry       string            `yaml:"registry"  json:"registry,omitempty"  property:"registry"`
	Cluster        string            `yaml:"cluster"  json:"cluster,omitempty" property:"cluster"`
	Loadbalance    string            `yaml:"loadbalance"  json:"loadbalance,omitempty" property:"loadbalance"`
	Retries        string            `yaml:"retries"  json:"retries,omitempty" property:"retries"`
	Group          string            `yaml:"group"  json:"group,omitempty" property:"group"`
	Version        string            `yaml:"version"  json:"version,omitempty" property:"version"`
	ProvideBy      string            `yaml:"provide_by"  json:"provide_by,omitempty" property:"provide_by"`
	Methods        []*MethodConfig   `yaml:"methods"  json:"methods,omitempty" property:"methods"`
	Async          bool              `yaml:"async"  json:"async,omitempty" property:"async"`
	Params         map[string]string `yaml:"params"  json:"params,omitempty" property:"params"`
	invoker        protocol.Invoker
	urls           []*common.URL
	Generic        bool   `yaml:"generic"  json:"generic,omitempty" property:"generic"`
	Sticky         bool   `yaml:"sticky"   json:"sticky,omitempty" property:"sticky"`
	RequestTimeout string `yaml:"timeout"  json:"timeout,omitempty" property:"timeout"`
	ForceTag       bool   `yaml:"force.tag"  json:"force.tag,omitempty" property:"force.tag"`
}

// nolint
func (c *ReferenceConfig) Prefix() string {
	return constant.ReferenceConfigPrefix + c.InterfaceName + "."
}

// NewReferenceConfig The only way to get a new ReferenceConfig
func NewReferenceConfig(id string, ctx context.Context) *ReferenceConfig {
	return &ReferenceConfig{id: id, context: ctx}
}

// UnmarshalYAML unmarshals the ReferenceConfig by @unmarshal function
func (c *ReferenceConfig) UnmarshalYAML(unmarshal func(interface{}) error) error {
	type rf ReferenceConfig
	raw := rf{} // Put your defaults here
	if err := unmarshal(&raw); err != nil {
		return err
	}

	*c = ReferenceConfig(raw)
	return defaults.Set(c)
}

// Refer ...
func (c *ReferenceConfig) Refer(_ interface{}) {
	cfgURL := common.NewURLWithOptions(
		common.WithPath(c.InterfaceName),
		common.WithProtocol(c.Protocol),
		common.WithParams(c.getURLMap()),
		common.WithParamsValue(constant.BEAN_NAME_KEY, c.id),
	)
	if c.ForceTag {
		cfgURL.AddParam(constant.ForceUseTag, "true")
	}
	c.postProcessConfig(cfgURL)
	if c.URL != "" {
		// 1. user specified URL, could be peer-to-peer address, or register center's address.
		urlStrings := gxstrings.RegSplit(c.URL, "\\s*[;]+\\s*")
		for _, urlStr := range urlStrings {
			serviceURL, err := common.NewURL(urlStr)
			if err != nil {
				panic(fmt.Sprintf("user specified URL %v refer error, error message is %v ", urlStr, err.Error()))
			}
			if serviceURL.Protocol == constant.REGISTRY_PROTOCOL {
				serviceURL.SubURL = cfgURL
				c.urls = append(c.urls, serviceURL)
			} else {
				if serviceURL.Path == "" {
					serviceURL.Path = "/" + c.InterfaceName
				}
				// merge url need to do
<<<<<<< HEAD
				newURL := common.MergeUrl(serviceURL, cfgURL)
=======
				newURL := common.MergeURL(serviceURL, cfgURL)
>>>>>>> e2022b07
				c.urls = append(c.urls, newURL)
			}
		}
	} else {
		// 2. assemble SubURL from register center's configuration mode
		c.urls = loadRegistries(c.Registry, consumerConfig.Registries, common.CONSUMER)

		// set url to regURLs
		for _, regURL := range c.urls {
			regURL.SubURL = cfgURL
		}
	}

	if len(c.urls) == 1 {
		c.invoker = extension.GetProtocol(c.urls[0].Protocol).Refer(c.urls[0])
	} else {
		invokers := make([]protocol.Invoker, 0, len(c.urls))
		var regURL *common.URL
		for _, u := range c.urls {
			invokers = append(invokers, extension.GetProtocol(u.Protocol).Refer(u))
			if u.Protocol == constant.REGISTRY_PROTOCOL {
				regURL = u
			}
		}

		// TODO(decouple from directory, config should not depend on directory module)
		var hitClu string
		if regURL != nil {
			// for multi-subscription scenario, use 'zone-aware' policy by default
			hitClu = constant.ZONEAWARE_CLUSTER_NAME
		} else {
			// not a registry url, must be direct invoke.
			hitClu = constant.FAILOVER_CLUSTER_NAME
			if len(invokers) > 0 {
				u := invokers[0].GetURL()
				if nil != &u {
					hitClu = u.GetParam(constant.CLUSTER_KEY, constant.ZONEAWARE_CLUSTER_NAME)
				}
			}
		}

		cluster := extension.GetCluster(hitClu)
		// If 'zone-aware' policy select, the invoker wrap sequence would be:
		// ZoneAwareClusterInvoker(StaticDirectory) ->
		// FailoverClusterInvoker(RegistryDirectory, routing happens here) -> Invoker
		c.invoker = cluster.Join(directory.NewStaticDirectory(invokers))
	}
	// publish consumer metadata
	publishConsumerDefinition(cfgURL)
	// create proxy
	if c.Async {
		callback := GetCallback(c.id)
		c.pxy = extension.GetProxyFactory(consumerConfig.ProxyFactory).GetAsyncProxy(c.invoker, callback, cfgURL)
	} else {
		c.pxy = extension.GetProxyFactory(consumerConfig.ProxyFactory).GetProxy(c.invoker, cfgURL)
	}
}

// Implement
// @v is service provider implemented RPCService
func (c *ReferenceConfig) Implement(v common.RPCService) {
	c.pxy.Implement(v)
}

// GetRPCService gets RPCService from proxy
func (c *ReferenceConfig) GetRPCService() common.RPCService {
	return c.pxy.Get()
}

// GetProxy gets proxy
func (c *ReferenceConfig) GetProxy() *proxy.Proxy {
	return c.pxy
}

func (c *ReferenceConfig) getURLMap() url.Values {
	urlMap := url.Values{}
	// first set user params
	for k, v := range c.Params {
		urlMap.Set(k, v)
	}
	urlMap.Set(constant.INTERFACE_KEY, c.InterfaceName)
	urlMap.Set(constant.TIMESTAMP_KEY, strconv.FormatInt(time.Now().Unix(), 10))
	urlMap.Set(constant.CLUSTER_KEY, c.Cluster)
	urlMap.Set(constant.LOADBALANCE_KEY, c.Loadbalance)
	urlMap.Set(constant.RETRIES_KEY, c.Retries)
	urlMap.Set(constant.GROUP_KEY, c.Group)
	urlMap.Set(constant.VERSION_KEY, c.Version)
	urlMap.Set(constant.GENERIC_KEY, strconv.FormatBool(c.Generic))
	urlMap.Set(constant.ROLE_KEY, strconv.Itoa(common.CONSUMER))
	urlMap.Set(constant.PROVIDER_BY, c.ProvideBy)

	urlMap.Set(constant.RELEASE_KEY, "dubbo-golang-"+constant.Version)
	urlMap.Set(constant.SIDE_KEY, (common.RoleType(common.CONSUMER)).Role())

	if len(c.RequestTimeout) != 0 {
		urlMap.Set(constant.TIMEOUT_KEY, c.RequestTimeout)
	}
	// getty invoke async or sync
	urlMap.Set(constant.ASYNC_KEY, strconv.FormatBool(c.Async))
	urlMap.Set(constant.STICKY_KEY, strconv.FormatBool(c.Sticky))

	// application info
	urlMap.Set(constant.APPLICATION_KEY, consumerConfig.ApplicationConfig.Name)
	urlMap.Set(constant.ORGANIZATION_KEY, consumerConfig.ApplicationConfig.Organization)
	urlMap.Set(constant.NAME_KEY, consumerConfig.ApplicationConfig.Name)
	urlMap.Set(constant.MODULE_KEY, consumerConfig.ApplicationConfig.Module)
	urlMap.Set(constant.APP_VERSION_KEY, consumerConfig.ApplicationConfig.Version)
	urlMap.Set(constant.OWNER_KEY, consumerConfig.ApplicationConfig.Owner)
	urlMap.Set(constant.ENVIRONMENT_KEY, consumerConfig.ApplicationConfig.Environment)

	// filter
	defaultReferenceFilter := constant.DEFAULT_REFERENCE_FILTERS
	if c.Generic {
		defaultReferenceFilter = constant.GENERIC_REFERENCE_FILTERS + "," + defaultReferenceFilter
	}
	urlMap.Set(constant.REFERENCE_FILTER_KEY, mergeValue(consumerConfig.Filter, c.Filter, defaultReferenceFilter))

	for _, v := range c.Methods {
		urlMap.Set("methods."+v.Name+"."+constant.LOADBALANCE_KEY, v.LoadBalance)
		urlMap.Set("methods."+v.Name+"."+constant.RETRIES_KEY, v.Retries)
		urlMap.Set("methods."+v.Name+"."+constant.STICKY_KEY, strconv.FormatBool(v.Sticky))
		if len(v.RequestTimeout) != 0 {
			urlMap.Set("methods."+v.Name+"."+constant.TIMEOUT_KEY, v.RequestTimeout)
		}
	}

	return urlMap
}

// GenericLoad ...
func (c *ReferenceConfig) GenericLoad(id string) {
	genericService := NewGenericService(c.id)
	SetConsumerService(genericService)
	c.id = id
	c.Refer(genericService)
	c.Implement(genericService)
}

// GetInvoker get invoker from ReferenceConfig
func (c *ReferenceConfig) GetInvoker() protocol.Invoker {
	return c.invoker
}

func publishConsumerDefinition(url *common.URL) {
	if remoteMetadataServiceImpl, err := extension.GetRemoteMetadataService(); err == nil && remoteMetadataServiceImpl != nil {
		remoteMetadataServiceImpl.PublishServiceDefinition(url)
	}
}

// postProcessConfig asks registered ConfigPostProcessor to post-process the current ReferenceConfig.
func (c *ReferenceConfig) postProcessConfig(url *common.URL) {
	for _, p := range extension.GetConfigPostProcessors() {
		p.PostProcessReferenceConfig(url)
	}
}<|MERGE_RESOLUTION|>--- conflicted
+++ resolved
@@ -117,11 +117,7 @@
 					serviceURL.Path = "/" + c.InterfaceName
 				}
 				// merge url need to do
-<<<<<<< HEAD
-				newURL := common.MergeUrl(serviceURL, cfgURL)
-=======
 				newURL := common.MergeURL(serviceURL, cfgURL)
->>>>>>> e2022b07
 				c.urls = append(c.urls, newURL)
 			}
 		}
