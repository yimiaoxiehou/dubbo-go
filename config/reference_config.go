--- conflicted
+++ resolved
@@ -40,7 +40,6 @@
 )
 
 type ReferenceConfig struct {
-<<<<<<< HEAD
 	context        context.Context
 	pxy            *proxy.Proxy
 	id             string
@@ -61,30 +60,8 @@
 	invoker        protocol.Invoker
 	urls           []*common.URL
 	Generic        bool   `yaml:"generic"  json:"generic,omitempty" property:"generic"`
+	Sticky        bool `yaml:"sticky"   json:"sticky,omitempty" property:"sticky"`
 	RequestTimeout string `yaml:"timeout"  json:"timeout,omitempty" property:"timeout"`
-=======
-	context       context.Context
-	pxy           *proxy.Proxy
-	id            string
-	InterfaceName string            `required:"true"  yaml:"interface"  json:"interface,omitempty" property:"interface"`
-	Check         *bool             `yaml:"check"  json:"check,omitempty" property:"check"`
-	Url           string            `yaml:"url"  json:"url,omitempty" property:"url"`
-	Filter        string            `yaml:"filter" json:"filter,omitempty" property:"filter"`
-	Protocol      string            `default:"dubbo"  yaml:"protocol"  json:"protocol,omitempty" property:"protocol"`
-	Registry      string            `yaml:"registry"  json:"registry,omitempty"  property:"registry"`
-	Cluster       string            `yaml:"cluster"  json:"cluster,omitempty" property:"cluster"`
-	Loadbalance   string            `yaml:"loadbalance"  json:"loadbalance,omitempty" property:"loadbalance"`
-	Retries       string            `yaml:"retries"  json:"retries,omitempty" property:"retries"`
-	Group         string            `yaml:"group"  json:"group,omitempty" property:"group"`
-	Version       string            `yaml:"version"  json:"version,omitempty" property:"version"`
-	Methods       []*MethodConfig   `yaml:"methods"  json:"methods,omitempty" property:"methods"`
-	Async         bool              `yaml:"async"  json:"async,omitempty" property:"async"`
-	Params        map[string]string `yaml:"params"  json:"params,omitempty" property:"params"`
-	invoker       protocol.Invoker
-	urls          []*common.URL
-	Generic       bool `yaml:"generic"  json:"generic,omitempty" property:"generic"`
-	Sticky        bool `yaml:"sticky"   json:"sticky,omitempty" property:"sticky"`
->>>>>>> 0de1d89d
 }
 
 func (c *ReferenceConfig) Prefix() string {
@@ -166,12 +143,7 @@
 	}
 
 	//create proxy
-	if refconfig.Async {
-		callback := GetCallback(refconfig.id)
-		refconfig.pxy = extension.GetProxyFactory(consumerConfig.ProxyFactory).GetAsyncProxy(refconfig.invoker, callback, url)
-	} else {
-		refconfig.pxy = extension.GetProxyFactory(consumerConfig.ProxyFactory).GetProxy(refconfig.invoker, url)
-	}
+	refconfig.pxy = extension.GetProxyFactory(consumerConfig.ProxyFactory).GetProxy(refconfig.invoker, url)
 }
 
 // @v is service provider implemented RPCService
@@ -198,13 +170,8 @@
 	urlMap.Set(constant.VERSION_KEY, refconfig.Version)
 	urlMap.Set(constant.GENERIC_KEY, strconv.FormatBool(refconfig.Generic))
 	urlMap.Set(constant.ROLE_KEY, strconv.Itoa(common.CONSUMER))
-	if len(refconfig.RequestTimeout) != 0 {
-		urlMap.Set(constant.TIMEOUT_KEY, refconfig.RequestTimeout)
-	}
-
 	//getty invoke async or sync
-	urlMap.Set(constant.ASYNC_KEY, strconv.FormatBool(refconfig.Async))
-	urlMap.Set(constant.STICKY_KEY, strconv.FormatBool(refconfig.Sticky))
+	urlMap.Set(constant.ASYNC_KEY, strconv.FormatBool(refconfig.async))
 
 	//application info
 	urlMap.Set(constant.APPLICATION_KEY, consumerConfig.ApplicationConfig.Name)
@@ -225,13 +192,10 @@
 	for _, v := range refconfig.Methods {
 		urlMap.Set("methods."+v.Name+"."+constant.LOADBALANCE_KEY, v.Loadbalance)
 		urlMap.Set("methods."+v.Name+"."+constant.RETRIES_KEY, v.Retries)
-<<<<<<< HEAD
-		if v.RequestTimeout != "" {
+		urlMap.Set("methods."+v.Name+"."+constant.STICKY_KEY, strconv.FormatBool(v.Sticky))
+		if len(v.RequestTimeout) != 0 {
 			urlMap.Set("methods."+v.Name+"."+constant.TIMEOUT_KEY, v.RequestTimeout)
 		}
-=======
-		urlMap.Set("methods."+v.Name+"."+constant.STICKY_KEY, strconv.FormatBool(v.Sticky))
->>>>>>> 0de1d89d
 	}
 
 	return urlMap
