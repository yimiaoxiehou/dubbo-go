--- conflicted
+++ resolved
@@ -258,15 +258,15 @@
 	c.Implement(genericService)
 }
 
-<<<<<<< HEAD
 func publishConsumerDefinition(url *common.URL) {
 	if remoteMetadataService, err := extension.GetRemoteMetadataService(); err == nil && remoteMetadataService != nil {
 		remoteMetadataService.PublishServiceDefinition(url)
-=======
+	}
+}
+
 // postProcessConfig asks registered ConfigPostProcessor to post-process the current ReferenceConfig.
 func (c *ReferenceConfig) postProcessConfig(url *common.URL) {
 	for _, p := range extension.GetConfigPostProcessors() {
 		p.PostProcessReferenceConfig(url)
->>>>>>> 9468a7a7
 	}
 }