--- conflicted
+++ resolved
@@ -200,14 +200,12 @@
 			ivkURL.AddParam(constant.Tagkey, c.Tag)
 		}
 
-<<<<<<< HEAD
+		// post process the URL to be exported
+		c.postProcessConfig(ivkURL)
 		// config post processor may set "export" to false
 		if !ivkURL.GetParamBool(constant.EXPORT_KEY, true) {
 			return nil
 		}
-=======
-		c.postProcessConfig(ivkURL)
->>>>>>> f8c8593d
 
 		if len(regUrls) > 0 {
 			c.cacheMutex.Lock()
