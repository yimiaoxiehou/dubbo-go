# Apache Dubbo-go [English](./README.md) #

[![Build Status](https://travis-ci.org/apache/dubbo-go.svg?branch=master)](https://travis-ci.org/apache/dubbo-go)
[![codecov](https://codecov.io/gh/apache/dubbo-go/branch/master/graph/badge.svg)](https://codecov.io/gh/apache/dubbo-go)
[![go.dev reference](https://img.shields.io/badge/go.dev-reference-007d9c?logo=go&logoColor=white&style=flat-square)](https://pkg.go.dev/github.com/apache/dubbo-go?tab=doc)
[![Go Report Card](https://goreportcard.com/badge/github.com/apache/dubbo-go)](https://goreportcard.com/report/github.com/apache/dubbo-go)
![license](https://img.shields.io/badge/license-Apache--2.0-green.svg)

---
Apache Dubbo Go 语言实现

## 证书 ##

Apache License, Version 2.0

## 发布日志 ##

[v1.4.0 - 2020年3月17日](https://github.com/apache/dubbo-go/releases/tag/v1.4.0)

[v1.3.0 - 2020年3月1日](https://github.com/apache/dubbo-go/releases/tag/v1.3.0)

[v1.2.0 - 2019年11月15日](https://github.com/apache/dubbo-go/releases/tag/v1.2.0)

[v1.1.0 - 2019年9月7日 捐献给Apache之后的第一次release](https://github.com/apache/dubbo-go/releases/tag/v1.1.0)

[v1.0.0 - 2019年5月29日 兼容dubbo v2.6.5 版本](https://github.com/apache/dubbo-go/releases/tag/v1.0.0)

## 工程架构 ##

基于dubbo的extension模块和分层的代码设计(包括 protocol layer, registry layer, cluster layer, config 等等)。我们的目标是：你可以对这些分层接口进行新的实现，并通过调用 extension 模块的“ extension.SetXXX ”方法来覆盖 dubbo-go [同 go-for-apache-dubbo ]的默认实现，以完成自己的特殊需求而无需修改源代码。同时，欢迎你为社区贡献有用的拓展实现。

![dubbo go extend](./doc/pic/arch/dubbo-go-ext.png)

关于详细设计请阅读 [code layered design](https://github.com/apache/dubbo-go/wiki/dubbo-go-V1.0-design)

## 功能列表 ##

实现列表:

- 角色端
    * Consumer
    * Provider

- 传输协议
    * HTTP
    * TCP

- 序列化协议
    * JsonRPC V2
    * Hessian V2

- 协议
    * Dubbo
    * Jsonrpc2.0
    * [gRPC](https://github.com/apache/dubbo-go/pull/311)
    * [RESTful](https://github.com/apache/dubbo-go/pull/352)
    
- 路由器
    * [Condition router](https://github.com/apache/dubbo-go/pull/294)
    * [Health check router](https://github.com/apache/dubbo-go/pull/389)
    
- 注册中心
    * ZooKeeper
    * [etcd v3](https://github.com/apache/dubbo-go/pull/148)
    * [nacos](https://github.com/apache/dubbo-go/pull/151)
    * [consul](https://github.com/apache/dubbo-go/pull/121)
    * [k8s](https://github.com/apache/dubbo-go/pull/400)

- 动态配置中心与服务治理配置器
    * Zookeeper
    * [apollo](https://github.com/apache/dubbo-go/pull/250)
    * [nacos](https://github.com/apache/dubbo-go/pull/357)

- 集群策略
    * Failover
    * [Failfast](https://github.com/apache/dubbo-go/pull/140)
    * [Failsafe/Failback](https://github.com/apache/dubbo-go/pull/136)
    * [Available](https://github.com/apache/dubbo-go/pull/155)
    * [Broadcast](https://github.com/apache/dubbo-go/pull/158)
    * [Forking](https://github.com/apache/dubbo-go/pull/161)

- 负载均衡策略
    * Random
    * [RoundRobin](https://github.com/apache/dubbo-go/pull/66)
    * [LeastActive](https://github.com/apache/dubbo-go/pull/65)
    * [ConsistentHash](https://github.com/apache/dubbo-go/pull/261)

- 过滤器
    * Echo Health Check
    * [服务熔断&降级](https://github.com/apache/dubbo-go/pull/133)
    * [TokenFilter](https://github.com/apache/dubbo-go/pull/202)
    * [AccessLogFilter](https://github.com/apache/dubbo-go/pull/214)
    * [TpsLimitFilter](https://github.com/apache/dubbo-go/pull/237)
    * [ExecuteLimitFilter](https://github.com/apache/dubbo-go/pull/246)
    * [Auth/Sign](https://github.com/apache/dubbo-go/pull/323)
    * [Metrics filter](https://github.com/apache/dubbo-go/pull/342)
    * [Tracing filter](https://github.com/apache/dubbo-go/pull/335)

- 调用
    * [泛化调用](https://github.com/apache/dubbo-go/pull/122)
    
- 监控
    * Opentracing API
    * [Prometheus](https://github.com/apache/dubbo-go/pull/342)

- Tracing
    * [For jsonrpc](https://github.com/apache/dubbo-go/pull/335)
    * [For dubbo](https://github.com/apache/dubbo-go/pull/344)
    * [For grpc](https://github.com/apache/dubbo-go/pull/397)


- 其他功能支持:
    * 启动时检查
    * 服务直连
    * 多服务协议
    * 多注册中心
    * 多服务版本
    * 服务分组

开发中列表:

- 元数据中心 (dubbo v2.7.x)
- 服务发现 (dubbo v2.7.x)

你可以通过访问 [roadmap](https://github.com/apache/dubbo-go/wiki/Roadmap) 知道更多关于 dubbo-go 的信息。

![feature](./doc/pic/arch/dubbo-go-arch.png)

## 文档

https://dubbogo.github.io/dubbo-go-website (**完善中**)

## 快速开始 ##

[dubbo-samples/golang](https://github.com/dubbogo/dubbo-samples)这个项目的事例展示了如何使用 dubbo-go 。请仔细阅读 [dubbo-samples/golang/README.md](https://github.com/dubbogo/dubbo-samples/blob/master/golang/README.md) 学习如何处理配置并编译程序。

## 运行单测

### 准备

Mac/Linux
```bash
sh ./before_ut.sh
```

Windows
```bash
before_ut.bat
```

### 执行
```bash
go test ./...

# coverage
go test ./... -coverprofile=coverage.txt -covermode=atomic
```

## 编译

请移步 [dubbo-samples/golang](https://github.com/dubbogo/dubbo-samples)

## 如何贡献

如果您愿意给 [Apache/dubbo-go](https://github.com/apache/dubbo-go) 贡献代码或者文档，我们都热烈欢迎。具体请参考 [contribution intro](https://github.com/apache/dubbo-go/blob/master/contributing.md)。

## 性能测试 ##

性能测试项目是 [dubbo-go-benchmark](https://github.com/dubbogo/dubbo-go-benchmark)。

关于 dubbo-go 性能测试报告，请阅读 [dubbo benchmarking report](https://github.com/apache/dubbo-go/wiki/pressure-test-report-for-dubbo) & [jsonrpc benchmarking report](https://github.com/apache/dubbo-go/wiki/pressure-test-report-for-jsonrpc)。

## [User List](https://github.com/apache/dubbo-go/issues/2)

若你正在使用 [apache/dubbo-go](github.com/apache/dubbo-go) 且认为其有用或者向对其做改进，请忝列贵司信息于 [用户列表](https://github.com/apache/dubbo-go/issues/2)，以便我们知晓之。

<<<<<<< HEAD
<div>
<table>
  <tbody>
  <tr></tr>
    <tr>
      <td align="center"  valign="middle">
        <a href="" target="_blank">
          <img width="222px"  src="https://pic.c-ctrip.com/common/c_logo2013.png">
        </a>
      </td>
      <td align="center"  valign="middle">
        <a href="" target="_blank">
          <img width="222px"  src="(https://raw.githubusercontent.com/dajiiu/photo/static/mirror/haozhuo_logo.png">
        </a>
      </td>
      <td align="center"  valign="middle">
        <a href="" target="_blank">
          <img width="222px"  src="https://mosn.io/images/community/tuya.png">
        </a>
      </td>
      <td align="center"  valign="middle">
        <a href="https://github.com/mosn" target="_blank">
          <img width="222px"  src="https://raw.githubusercontent.com/mosn/community/master/icons/png/mosn-labeled-horizontal.png">
        </a>
      </td>
    </tr>
    <tr></tr>
  </tbody>
</table>
</div>
=======
![ctrip](https://pic.c-ctrip.com/common/c_logo2013.png)
![Excellent Health Technology Group](https://user-images.githubusercontent.com/52339367/84628582-80512200-af1b-11ea-945a-c6b4b9ad31f2.png)
![tuya](https://raw.githubusercontent.com/pantianying/go-tool/master/picture/logo_2-removebg-preview.png)
>>>>>>> 65f45b2d
<|MERGE_RESOLUTION|>--- conflicted
+++ resolved
@@ -174,39 +174,6 @@
 
 若你正在使用 [apache/dubbo-go](github.com/apache/dubbo-go) 且认为其有用或者向对其做改进，请忝列贵司信息于 [用户列表](https://github.com/apache/dubbo-go/issues/2)，以便我们知晓之。
 
-<<<<<<< HEAD
-<div>
-<table>
-  <tbody>
-  <tr></tr>
-    <tr>
-      <td align="center"  valign="middle">
-        <a href="" target="_blank">
-          <img width="222px"  src="https://pic.c-ctrip.com/common/c_logo2013.png">
-        </a>
-      </td>
-      <td align="center"  valign="middle">
-        <a href="" target="_blank">
-          <img width="222px"  src="(https://raw.githubusercontent.com/dajiiu/photo/static/mirror/haozhuo_logo.png">
-        </a>
-      </td>
-      <td align="center"  valign="middle">
-        <a href="" target="_blank">
-          <img width="222px"  src="https://mosn.io/images/community/tuya.png">
-        </a>
-      </td>
-      <td align="center"  valign="middle">
-        <a href="https://github.com/mosn" target="_blank">
-          <img width="222px"  src="https://raw.githubusercontent.com/mosn/community/master/icons/png/mosn-labeled-horizontal.png">
-        </a>
-      </td>
-    </tr>
-    <tr></tr>
-  </tbody>
-</table>
-</div>
-=======
 ![ctrip](https://pic.c-ctrip.com/common/c_logo2013.png)
 ![Excellent Health Technology Group](https://user-images.githubusercontent.com/52339367/84628582-80512200-af1b-11ea-945a-c6b4b9ad31f2.png)
-![tuya](https://raw.githubusercontent.com/pantianying/go-tool/master/picture/logo_2-removebg-preview.png)
->>>>>>> 65f45b2d
+![tuya](https://raw.githubusercontent.com/pantianying/go-tool/master/picture/logo_2-removebg-preview.png)