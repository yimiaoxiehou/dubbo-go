/*
 * Licensed to the Apache Software Foundation (ASF) under one or more
 * contributor license agreements.  See the NOTICE file distributed with
 * this work for additional information regarding copyright ownership.
 * The ASF licenses this file to You under the Apache License, Version 2.0
 * (the "License"); you may not use this file except in compliance with
 * the License.  You may obtain a copy of the License at
 *
 *     http://www.apache.org/licenses/LICENSE-2.0
 *
 * Unless required by applicable law or agreed to in writing, software
 * distributed under the License is distributed on an "AS IS" BASIS,
 * WITHOUT WARRANTIES OR CONDITIONS OF ANY KIND, either express or implied.
 * See the License for the specific language governing permissions and
 * limitations under the License.
 */

package service

import (
	"sync"
)

import (
	"github.com/apache/dubbo-go/common"
	"github.com/apache/dubbo-go/common/constant"
	"github.com/apache/dubbo-go/registry"
)

// MetadataService is used to define meta data related behaviors
// usually the implementation should be singleton
type MetadataService interface {
	common.RPCService
	// ServiceName will get the service's name in meta service , which is application name
	ServiceName() (string, error)
	// ExportURL will store the exported url in metadata
	ExportURL(url *common.URL) (bool, error)
	// UnexportURL will delete the exported url in metadata
	UnexportURL(url *common.URL) error
	// SubscribeURL will store the subscribed url in metadata
	SubscribeURL(url *common.URL) (bool, error)
	// UnsubscribeURL will delete the subscribed url in metadata
	UnsubscribeURL(url *common.URL) error
	// PublishServiceDefinition will generate the target url's code info
	PublishServiceDefinition(url *common.URL) error
	// GetExportedURLs will get the target exported url in metadata
	// the url should be unique
	// due to dubbo-go only support return array []interface{} in RPCService, so we should declare the return type as []interface{}
	// actually, it's []String
	GetExportedURLs(serviceInterface string, group string, version string, protocol string) ([]*common.URL, error)
	// MethodMapper for rename dubbo method name
	MethodMapper() map[string]string
	// GetExportedURLs will get the target subscribed url in metadata
	// the url should be unique
	GetSubscribedURLs() ([]*common.URL, error)
	// GetServiceDefinition will get the target service info store in metadata
	GetServiceDefinition(interfaceName string, group string, version string) (string, error)
	// GetServiceDefinition will get the target service info store in metadata by service key
	GetServiceDefinitionByServiceKey(serviceKey string) (string, error)
	// RefreshMetadata will refresh the metadata
	RefreshMetadata(exportedRevision string, subscribedRevision string) (bool, error)
	// Version will return the metadata service version
	Version() (string, error)
<<<<<<< HEAD

	GetMetadataInfo(revision string) *common.MetadataInfo

	GetExportedServiceURLs() []*common.URL

	GetMetadataServiceURL() *common.URL
=======
	// GetMetadataInfo will return metadata info
	GetMetadataInfo(revision string) (*common.MetadataInfo, error)
	// GetExportedServiceURLs will return exported service urls
	GetExportedServiceURLs() []*common.URL
	// GetMetadataServiceURL will return the url of metadata service
	GetMetadataServiceURL() *common.URL
	// SetMetadataServiceURL will save the url of metadata service
	SetMetadataServiceURL(*common.URL)
>>>>>>> 03416264
}

// BaseMetadataService is used for the event logic for struct who will implement interface MetadataService
type BaseMetadataService struct {
	serviceName string
}

func NewBaseMetadataService(serviceName string) BaseMetadataService {
	return BaseMetadataService{
		serviceName: serviceName,
	}
}

func (mts *BaseMetadataService) MethodMapper() map[string]string {
	return map[string]string{
		"GetExportedURLs": "getExportedURLs",
		"GetMetadataInfo": "getMetadataInfo",
	}
}

// ServiceName can get the service's name in meta service , which is application name
func (mts *BaseMetadataService) ServiceName() (string, error) {
	return mts.serviceName, nil
}

// Version will return the version of metadata service
func (mts *BaseMetadataService) Reference() string {
	return constant.SIMPLE_METADATA_SERVICE_NAME
}

type MetadataServiceProxyFactory interface {
	GetProxy(ins registry.ServiceInstance) MetadataService
}

type MetadataServiceProxyCreator func(ins registry.ServiceInstance) MetadataService

type BaseMetadataServiceProxyFactory struct {
	proxies sync.Map
	creator MetadataServiceProxyCreator
}

func NewBaseMetadataServiceProxyFactory(creator MetadataServiceProxyCreator) *BaseMetadataServiceProxyFactory {
	return &BaseMetadataServiceProxyFactory{
		creator: creator,
	}
}

func (b *BaseMetadataServiceProxyFactory) GetProxy(ins registry.ServiceInstance) MetadataService {
	key := ins.GetServiceName() + "##" + getExportedServicesRevision(ins)
	if proxy, ok := b.proxies.Load(key); ok {
		return proxy.(MetadataService)
	}
	v, _ := b.proxies.LoadOrStore(key, b.creator(ins))
	return v.(MetadataService)
}

func getExportedServicesRevision(serviceInstance registry.ServiceInstance) string {
	metaData := serviceInstance.GetMetadata()
	return metaData[constant.EXPORTED_SERVICES_REVISION_PROPERTY_NAME]
}

func ConvertURLArrToIntfArr(urls []*common.URL) []interface{} {
	if len(urls) == 0 {
		return []interface{}{}
	}

	res := make([]interface{}, 0, len(urls))
	for _, u := range urls {
		res = append(res, u.String())
	}
	return res
}<|MERGE_RESOLUTION|>--- conflicted
+++ resolved
@@ -61,14 +61,6 @@
 	RefreshMetadata(exportedRevision string, subscribedRevision string) (bool, error)
 	// Version will return the metadata service version
 	Version() (string, error)
-<<<<<<< HEAD
-
-	GetMetadataInfo(revision string) *common.MetadataInfo
-
-	GetExportedServiceURLs() []*common.URL
-
-	GetMetadataServiceURL() *common.URL
-=======
 	// GetMetadataInfo will return metadata info
 	GetMetadataInfo(revision string) (*common.MetadataInfo, error)
 	// GetExportedServiceURLs will return exported service urls
@@ -77,7 +69,6 @@
 	GetMetadataServiceURL() *common.URL
 	// SetMetadataServiceURL will save the url of metadata service
 	SetMetadataServiceURL(*common.URL)
->>>>>>> 03416264
 }
 
 // BaseMetadataService is used for the event logic for struct who will implement interface MetadataService
