--- conflicted
+++ resolved
@@ -1,7 +1,4 @@
-<<<<<<< HEAD
-=======
 #!/usr/bin/env bash
->>>>>>> 014d1bc6
 #
 # Licensed to the Apache Software Foundation (ASF) under one or more
 # contributor license agreements.  See the NOTICE file distributed with
