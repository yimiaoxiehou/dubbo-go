module github.com/apache/dubbo-go

<<<<<<< HEAD
=======
go 1.13

>>>>>>> 06249662
require (
	github.com/NYTimes/gziphandler v1.1.1 // indirect
	github.com/RoaringBitmap/roaring v0.5.5
	github.com/Workiva/go-datastructures v1.0.52
	github.com/afex/hystrix-go v0.0.0-20180502004556-fa1af6a1f4f5
	github.com/alibaba/sentinel-golang v1.0.2
	github.com/apache/dubbo-getty v1.4.1
	github.com/apache/dubbo-go-hessian2 v1.8.2
	github.com/coreos/etcd v3.3.25+incompatible
	github.com/creasty/defaults v1.5.1
	github.com/dubbogo/go-zookeeper v1.0.2
	github.com/dubbogo/gost v1.10.1
	github.com/elazarl/go-bindata-assetfs v1.0.0 // indirect
	github.com/emicklei/go-restful/v3 v3.4.0
	github.com/frankban/quicktest v1.4.1 // indirect
	github.com/fsnotify/fsnotify v1.4.9
	github.com/go-co-op/gocron v0.1.1
	github.com/go-resty/resty/v2 v2.3.0
	github.com/golang/mock v1.4.4
	github.com/golang/protobuf v1.4.3
	github.com/grpc-ecosystem/grpc-opentracing v0.0.0-20180507213350-8e809c8a8645
	github.com/hashicorp/consul v1.8.0
	github.com/hashicorp/consul/api v1.5.0
	github.com/hashicorp/go-raftchunking v0.6.3-0.20191002164813-7e9e8525653a // indirect
	github.com/hashicorp/vault/api v1.0.5-0.20191108163347-bdd38fca2cff // indirect
	github.com/hashicorp/vault/sdk v0.1.14-0.20191112033314-390e96e22eb2
	github.com/jinzhu/copier v0.0.0-20190625015134-976e0346caa8
	github.com/magiconair/properties v1.8.4
	github.com/mitchellh/mapstructure v1.4.0
	github.com/modern-go/concurrent v0.0.0-20180306012644-bacd9c7ef1dd
	github.com/nacos-group/nacos-sdk-go v1.0.3
	github.com/opentracing/opentracing-go v1.2.0
	github.com/pierrec/lz4 v2.2.6+incompatible // indirect
	github.com/pkg/errors v0.9.1
	github.com/prometheus/client_golang v1.8.0
	github.com/satori/go.uuid v1.2.1-0.20181028125025-b2ce2384e17b
	github.com/stretchr/objx v0.2.0 // indirect
	github.com/stretchr/testify v1.7.0
	github.com/zouyx/agollo/v3 v3.4.5
	go.uber.org/atomic v1.7.0
	go.uber.org/zap v1.16.0
	golang.org/x/sys v0.0.0-20201223074533-0d417f636930 // indirect
	google.golang.org/grpc v1.26.0
	gopkg.in/yaml.v2 v2.4.0
	k8s.io/api v0.16.9
	k8s.io/apimachinery v0.16.9
	k8s.io/client-go v0.16.9
	k8s.io/kube-openapi v0.0.0-20191107075043-30be4d16710a // indirect
)

replace (
	github.com/coreos/bbolt => go.etcd.io/bbolt v1.3.4
	github.com/envoyproxy/go-control-plane => github.com/envoyproxy/go-control-plane v0.8.0
)<|MERGE_RESOLUTION|>--- conflicted
+++ resolved
@@ -1,10 +1,7 @@
 module github.com/apache/dubbo-go
 
-<<<<<<< HEAD
-=======
 go 1.13
 
->>>>>>> 06249662
 require (
 	github.com/NYTimes/gziphandler v1.1.1 // indirect
 	github.com/RoaringBitmap/roaring v0.5.5
