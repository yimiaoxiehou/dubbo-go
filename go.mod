--- conflicted
+++ resolved
@@ -1,10 +1,6 @@
 module github.com/apache/dubbo-go
 
-<<<<<<< HEAD
-go 1.15
-=======
 go 1.13
->>>>>>> 8e2aa4a8
 
 require (
 	github.com/NYTimes/gziphandler v1.1.1 // indirect
