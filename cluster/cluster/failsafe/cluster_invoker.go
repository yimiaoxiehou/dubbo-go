/*
 * Licensed to the Apache Software Foundation (ASF) under one or more
 * contributor license agreements.  See the NOTICE file distributed with
 * this work for additional information regarding copyright ownership.
 * The ASF licenses this file to You under the Apache License, Version 2.0
 * (the "License"); you may not use this file except in compliance with
 * the License.  You may obtain a copy of the License at
 *
 *     http://www.apache.org/licenses/LICENSE-2.0
 *
 * Unless required by applicable law or agreed to in writing, software
 * distributed under the License is distributed on an "AS IS" BASIS,
 * WITHOUT WARRANTIES OR CONDITIONS OF ANY KIND, either express or implied.
 * See the License for the specific language governing permissions and
 * limitations under the License.
 */

package failsafe

import (
	"context"
)

import (
	"dubbo.apache.org/dubbo-go/v3/cluster/cluster/base"
	"dubbo.apache.org/dubbo-go/v3/cluster/directory"
	"dubbo.apache.org/dubbo-go/v3/common/constant"
	"dubbo.apache.org/dubbo-go/v3/common/extension"
	"dubbo.apache.org/dubbo-go/v3/common/logger"
	"dubbo.apache.org/dubbo-go/v3/protocol"
)

/**
 * When invoke fails, log the error message and ignore this error by returning an empty Result.
 * Usually used to write audit logs and other operations
 *
 * <a href="http://en.wikipedia.org/wiki/Fail-safe">Fail-safe</a>
 *
 */
type clusterInvoker struct {
	base.ClusterInvoker
}

func newClusterInvoker(directory directory.Directory) protocol.Invoker {
	return &clusterInvoker{
		ClusterInvoker: base.NewClusterInvoker(directory),
	}
}

func (invoker *clusterInvoker) Invoke(ctx context.Context, invocation protocol.Invocation) protocol.Result {
	invokers := invoker.Directory.List(invocation)

	err := invoker.CheckInvokers(invokers, invocation)
	if err != nil {
		return &protocol.RPCResult{}
	}

	url := invokers[0].GetURL()
	methodName := invocation.MethodName()
	// Get the service loadbalance config
<<<<<<< HEAD
	lb := url.GetParam(constant.LoadbalanceKey, constant.DefaultLoadbalance)
=======
	lb := url.GetParam(constant.LoadbalanceKey, constant.DefaultLoadBalance)
>>>>>>> 9a12e994
	// Get the service method loadbalance config if have
	if v := url.GetMethodParam(methodName, constant.LoadbalanceKey, ""); v != "" {
		lb = v
	}
	loadbalance := extension.GetLoadbalance(lb)

	invoked := make([]protocol.Invoker, 0)
	var result protocol.Result

	ivk := invoker.DoSelect(loadbalance, invocation, invokers, invoked)
	// DO INVOKE
	result = ivk.Invoke(ctx, invocation)
	if result.Error() != nil {
		// ignore
		logger.Errorf("Failsafe ignore exception: %v.\n", result.Error().Error())
		return &protocol.RPCResult{}
	}
	return result
}<|MERGE_RESOLUTION|>--- conflicted
+++ resolved
@@ -58,11 +58,7 @@
 	url := invokers[0].GetURL()
 	methodName := invocation.MethodName()
 	// Get the service loadbalance config
-<<<<<<< HEAD
-	lb := url.GetParam(constant.LoadbalanceKey, constant.DefaultLoadbalance)
-=======
 	lb := url.GetParam(constant.LoadbalanceKey, constant.DefaultLoadBalance)
->>>>>>> 9a12e994
 	// Get the service method loadbalance config if have
 	if v := url.GetMethodParam(methodName, constant.LoadbalanceKey, ""); v != "" {
 		lb = v
