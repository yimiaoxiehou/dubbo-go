/*
 * Licensed to the Apache Software Foundation (ASF) under one or more
 * contributor license agreements.  See the NOTICE file distributed with
 * this work for additional information regarding copyright ownership.
 * The ASF licenses this file to You under the Apache License, Version 2.0
 * (the "License"); you may not use this file except in compliance with
 * the License.  You may obtain a copy of the License at
 *
 *     http://www.apache.org/licenses/LICENSE-2.0
 *
 * Unless required by applicable law or agreed to in writing, software
 * distributed under the License is distributed on an "AS IS" BASIS,
 * WITHOUT WARRANTIES OR CONDITIONS OF ANY KIND, either express or implied.
 * See the License for the specific language governing permissions and
 * limitations under the License.
 */

package directory

import (
	"github.com/apache/dubbo-go/cluster"
	"github.com/apache/dubbo-go/common/constant"
	"github.com/apache/dubbo-go/common/extension"
	"github.com/dubbogo/gost/container"
	"go.uber.org/atomic"
	"sync"
)
import (
	"github.com/apache/dubbo-go/common"
)

var RouterUrlSet = container.NewSet()

type BaseDirectory struct {
	url         *common.URL
	ConsumerUrl *common.URL
	destroyed   *atomic.Bool
	routers     []cluster.Router
	mutex       sync.Mutex
	once        sync.Once
}

func NewBaseDirectory(url *common.URL) BaseDirectory {
	return BaseDirectory{
		url:         url,
		ConsumerUrl: url,
		destroyed:   atomic.NewBool(false),
	}
}
func (dir *BaseDirectory) Destroyed() bool {
	return dir.destroyed.Load()
}
func (dir *BaseDirectory) GetUrl() common.URL {
	return *dir.url
}
<<<<<<< HEAD
func (dir *BaseDirectory) GetDirectoryUrl() *common.URL {
	return dir.url
=======
func (dir *BaseDirectory) SetRouters(routers []cluster.Router) {
	dir.mutex.Lock()
	defer dir.mutex.Unlock()

	routerKey := dir.GetUrl().GetParam(constant.ROUTER_KEY, "")
	if len(routerKey) > 0 {
		factory := extension.GetRouterFactory(dir.GetUrl().Protocol)
		url := dir.GetUrl()
		router, err := factory.Router(&url)
		if err == nil {
			routers = append(routers, router)
		}
	}

	dir.routers = routers
}
func (dir *BaseDirectory) Routers() []cluster.Router {
	var routers []cluster.Router
	dir.once.Do(func() {
		rs := RouterUrlSet.Values()
		for _, r := range rs {
			factory := extension.GetRouterFactory(r.(*common.URL).GetParam("router", "condition"))
			router, err := factory.Router(r.(*common.URL))
			if err == nil {
				dir.routers = append(dir.routers, router)
			}

			routers = append(routers, router)
		}
	})
	if len(routers) > 0 {
		return append(dir.routers, routers...)

	}
	return dir.routers
>>>>>>> c2ed5907
}

func (dir *BaseDirectory) Destroy(doDestroy func()) {
	if dir.destroyed.CAS(false, true) {
		dir.mutex.Lock()
		doDestroy()
		dir.mutex.Unlock()
	}
}

func (dir *BaseDirectory) IsAvailable() bool {
	return !dir.destroyed.Load()
}<|MERGE_RESOLUTION|>--- conflicted
+++ resolved
@@ -53,10 +53,10 @@
 func (dir *BaseDirectory) GetUrl() common.URL {
 	return *dir.url
 }
-<<<<<<< HEAD
 func (dir *BaseDirectory) GetDirectoryUrl() *common.URL {
 	return dir.url
-=======
+}
+
 func (dir *BaseDirectory) SetRouters(routers []cluster.Router) {
 	dir.mutex.Lock()
 	defer dir.mutex.Unlock()
@@ -92,7 +92,6 @@
 
 	}
 	return dir.routers
->>>>>>> c2ed5907
 }
 
 func (dir *BaseDirectory) Destroy(doDestroy func()) {
