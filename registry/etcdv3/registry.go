/*
 * Licensed to the Apache Software Foundation (ASF) under one or more
 * contributor license agreements.  See the NOTICE file distributed with
 * this work for additional information regarding copyright ownership.
 * The ASF licenses this file to You under the Apache License, Version 2.0
 * (the "License"); you may not use this file except in compliance with
 * the License.  You may obtain a copy of the License at
 *
 *     http://www.apache.org/licenses/LICENSE-2.0
 *
 * Unless required by applicable law or agreed to in writing, software
 * distributed under the License is distributed on an "AS IS" BASIS,
 * WITHOUT WARRANTIES OR CONDITIONS OF ANY KIND, either express or implied.
 * See the License for the specific language governing permissions and
 * limitations under the License.
 */

package etcdv3

import (
	"fmt"
	"path"
	"strings"
	"sync"
	"time"
)

import (
	perrors "github.com/pkg/errors"
)

import (
	"github.com/apache/dubbo-go/common"
	"github.com/apache/dubbo-go/common/constant"
	"github.com/apache/dubbo-go/common/extension"
	"github.com/apache/dubbo-go/common/logger"
	"github.com/apache/dubbo-go/registry"
	"github.com/apache/dubbo-go/remoting/etcdv3"
)

const (
	// Name module name
	Name = "etcdv3"
)

func init() {
	extension.SetRegistry(Name, newETCDV3Registry)
}

type etcdV3Registry struct {
	registry.BaseRegistry
	cltLock        sync.Mutex
	client         *etcdv3.Client
	listenerLock   sync.Mutex
	listener       *etcdv3.EventListener
	dataListener   *dataListener
	configListener *configurationListener
}

// Client gets the etcdv3 client
func (r *etcdV3Registry) Client() *etcdv3.Client {
	return r.client
}

// SetClient sets the etcdv3 client
func (r *etcdV3Registry) SetClient(client *etcdv3.Client) {
	r.client = client
}

<<<<<<< HEAD
// ClientLock gets registry control lock
=======
// ClientLock returns lock for client
>>>>>>> e2033a8a
func (r *etcdV3Registry) ClientLock() *sync.Mutex {
	return &r.cltLock
}

func newETCDV3Registry(url *common.URL) (registry.Registry, error) {

	timeout, err := time.ParseDuration(url.GetParam(constant.REGISTRY_TIMEOUT_KEY, constant.DEFAULT_REG_TIMEOUT))
	if err != nil {
		logger.Errorf("timeout config %v is invalid ,err is %v",
			url.GetParam(constant.REGISTRY_TIMEOUT_KEY, constant.DEFAULT_REG_TIMEOUT), err.Error())
		return nil, perrors.WithMessagef(err, "new etcd registry(address:%+v)", url.Location)
	}

	logger.Infof("etcd address is: %v, timeout is: %s", url.Location, timeout.String())

	r := &etcdV3Registry{}

	r.InitBaseRegistry(url, r)

	if err := etcdv3.ValidateClient(
		r,
		etcdv3.WithName(etcdv3.RegistryETCDV3Client),
		etcdv3.WithTimeout(timeout),
		etcdv3.WithEndpoints(url.Location),
	); err != nil {
		return nil, err
	}
	r.WaitGroup().Add(1) //etcdv3 client start successful, then wg +1

	go etcdv3.HandleClientRestart(r)

	r.InitListeners()

	return r, nil
}

// InitListeners init listeners of etcd registry center
func (r *etcdV3Registry) InitListeners() {
	r.listener = etcdv3.NewEventListener(r.client)
	r.configListener = NewConfigurationListener(r)
	r.dataListener = NewRegistryDataListener(r.configListener)
}

// DoRegister actually do the register job in the registry center of etcd
func (r *etcdV3Registry) DoRegister(root string, node string) error {
	return r.client.Create(path.Join(root, node), "")
}

// CloseAndNilClient closes listeners and clear client
func (r *etcdV3Registry) CloseAndNilClient() {
	r.client.Close()
	r.client = nil
}

// CloseListener closes listeners
func (r *etcdV3Registry) CloseListener() {
	if r.configListener != nil {
		r.configListener.Close()
	}
}

// CreatePath create the path in the registry center of etcd
func (r *etcdV3Registry) CreatePath(k string) error {
	var tmpPath string
	for _, str := range strings.Split(k, "/")[1:] {
		tmpPath = path.Join(tmpPath, "/", str)
		if err := r.client.Create(tmpPath, ""); err != nil {
			return perrors.WithMessagef(err, "create path %s in etcd", tmpPath)
		}
	}

	return nil
}

// DoSubscribe actually subscribe the provider URL
func (r *etcdV3Registry) DoSubscribe(svc *common.URL) (registry.Listener, error) {

	var (
		configListener *configurationListener
	)

	r.listenerLock.Lock()
	configListener = r.configListener
	r.listenerLock.Unlock()
	if r.listener == nil {
		r.cltLock.Lock()
		client := r.client
		r.cltLock.Unlock()
		if client == nil {
			return nil, perrors.New("etcd client broken")
		}

		// new client & listener
		listener := etcdv3.NewEventListener(r.client)

		r.listenerLock.Lock()
		r.listener = listener
		r.listenerLock.Unlock()
	}

	//register the svc to dataListener
	r.dataListener.AddInterestedURL(svc)
	go r.listener.ListenServiceEvent(fmt.Sprintf("/dubbo/%s/"+constant.DEFAULT_CATEGORY, svc.Service()), r.dataListener)

	return configListener, nil
}<|MERGE_RESOLUTION|>--- conflicted
+++ resolved
@@ -67,11 +67,7 @@
 	r.client = client
 }
 
-<<<<<<< HEAD
-// ClientLock gets registry control lock
-=======
 // ClientLock returns lock for client
->>>>>>> e2033a8a
 func (r *etcdV3Registry) ClientLock() *sync.Mutex {
 	return &r.cltLock
 }
