--- conflicted
+++ resolved
@@ -60,8 +60,6 @@
 	*common.URL
 	namingClient naming_client.INamingClient
 	registryUrls []common.URL
-<<<<<<< HEAD
-=======
 }
 
 func getNacosConfig(url *common.URL) (map[string]interface{}, error) {
@@ -122,7 +120,6 @@
 		registryUrls: []common.URL{},
 	}
 	return &registry, nil
->>>>>>> e80c2e47
 }
 
 func getCategory(url common.URL) string {
@@ -181,9 +178,6 @@
 	return instance
 }
 
-<<<<<<< HEAD
-// Register will register the service @url to its nacos registry center
-=======
 func createDeregisterParam(url common.URL, serviceName string) vo.DeregisterInstanceParam {
 	if len(url.Ip) == 0 {
 		url.Ip = localIP
@@ -199,7 +193,8 @@
 		Ephemeral:   true,
 	}
 }
->>>>>>> e80c2e47
+
+// Register will register the service @url to its nacos registry center
 func (nr *nacosRegistry) Register(url common.URL) error {
 	serviceName := getServiceName(url)
 	param := createRegisterParam(url, serviceName)
@@ -214,7 +209,6 @@
 	return nil
 }
 
-<<<<<<< HEAD
 func createDeregisterParam(url common.URL, serviceName string) vo.DeregisterInstanceParam {
 	if len(url.Ip) == 0 {
 		url.Ip = localIP
@@ -231,8 +225,6 @@
 	}
 }
 
-=======
->>>>>>> e80c2e47
 func (nr *nacosRegistry) DeRegister(url common.URL) error {
 	serviceName := getServiceName(url)
 	param := createDeregisterParam(url, serviceName)
@@ -310,15 +302,9 @@
 func (nr *nacosRegistry) Destroy() {
 	for _, url := range nr.registryUrls {
 		err := nr.DeRegister(url)
-<<<<<<< HEAD
 		logger.Infof("DeRegister Nacos URL:%+v", url)
 		if err != nil {
 			logger.Errorf("Deregister URL:%+v err:%v", url, err.Error())
-=======
-		logger.Infof("DeRegister Nacos url:%+v", url)
-		if err != nil {
-			logger.Errorf("Deregister url:%+v err:%v", url, err.Error())
->>>>>>> e80c2e47
 		}
 	}
 	return
