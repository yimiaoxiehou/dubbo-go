--- conflicted
+++ resolved
@@ -74,7 +74,6 @@
 // DefaultServiceInstance the default implementation of ServiceInstance
 // or change the ServiceInstance to be struct???
 type DefaultServiceInstance struct {
-<<<<<<< HEAD
 	ID              string
 	ServiceName     string
 	Host            string
@@ -86,19 +85,7 @@
 	Address         string
 }
 
-// GetId will return this instance's id. It should be unique.
-=======
-	ID          string
-	ServiceName string
-	Host        string
-	Port        int
-	Enable      bool
-	Healthy     bool
-	Metadata    map[string]string
-}
-
 // GetID will return this instance's id. It should be unique.
->>>>>>> e2022b07
 func (d *DefaultServiceInstance) GetID() string {
 	return d.ID
 }
