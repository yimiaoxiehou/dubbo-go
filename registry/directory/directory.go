/*
 * Licensed to the Apache Software Foundation (ASF) under one or more
 * contributor license agreements.  See the NOTICE file distributed with
 * this work for additional information regarding copyright ownership.
 * The ASF licenses this file to You under the Apache License, Version 2.0
 * (the "License"); you may not use this file except in compliance with
 * the License.  You may obtain a copy of the License at
 *
 *     http://www.apache.org/licenses/LICENSE-2.0
 *
 * Unless required by applicable law or agreed to in writing, software
 * distributed under the License is distributed on an "AS IS" BASIS,
 * WITHOUT WARRANTIES OR CONDITIONS OF ANY KIND, either express or implied.
 * See the License for the specific language governing permissions and
 * limitations under the License.
 */

package directory

import (
	"fmt"
	"net/url"
	"os"
	"sync"
)

import (
	perrors "github.com/pkg/errors"
)

import (
	"dubbo.apache.org/dubbo-go/v3/cluster/directory"
	"dubbo.apache.org/dubbo-go/v3/cluster/directory/base"
	"dubbo.apache.org/dubbo-go/v3/cluster/directory/static"
	"dubbo.apache.org/dubbo-go/v3/cluster/router/chain"
	"dubbo.apache.org/dubbo-go/v3/common"
	"dubbo.apache.org/dubbo-go/v3/common/constant"
	"dubbo.apache.org/dubbo-go/v3/common/extension"
	"dubbo.apache.org/dubbo-go/v3/common/logger"
	"dubbo.apache.org/dubbo-go/v3/config"
	"dubbo.apache.org/dubbo-go/v3/config_center"
	_ "dubbo.apache.org/dubbo-go/v3/config_center/configurator"
	"dubbo.apache.org/dubbo-go/v3/protocol"
	"dubbo.apache.org/dubbo-go/v3/protocol/protocolwrapper"
	"dubbo.apache.org/dubbo-go/v3/registry"
	"dubbo.apache.org/dubbo-go/v3/remoting"
)

func init() {
	extension.SetDefaultRegistryDirectory(NewRegistryDirectory)
}

// RegistryDirectory implementation of Directory:
// Invoker list returned from this Directory's list method have been filtered by Routers
type RegistryDirectory struct {
	base.Directory
	cacheInvokers                  []protocol.Invoker
	invokersLock                   sync.RWMutex
	serviceType                    string
	registry                       registry.Registry
	cacheInvokersMap               *sync.Map // use sync.map
	consumerURL                    *common.URL
	cacheOriginUrl                 *common.URL
	configurators                  []config_center.Configurator
	consumerConfigurationListener  *consumerConfigurationListener
	referenceConfigurationListener *referenceConfigurationListener
	// serviceKey                     string
	// forbidden                      atomic.Bool
	registerLock sync.Mutex // this lock if for register
}

// NewRegistryDirectory will create a new RegistryDirectory
func NewRegistryDirectory(url *common.URL, registry registry.Registry) (directory.Directory, error) {
	if url.SubURL == nil {
		return nil, perrors.Errorf("url is invalid, suburl can not be nil")
	}
	logger.Debugf("new RegistryDirectory for service :%s.", url.Key())
	dir := &RegistryDirectory{
		Directory:        base.NewDirectory(url),
		cacheInvokers:    []protocol.Invoker{},
		cacheInvokersMap: &sync.Map{},
		serviceType:      url.SubURL.Service(),
		registry:         registry,
	}

	dir.consumerURL = dir.getConsumerUrl(url.SubURL)

	if routerChain, err := chain.NewRouterChain(); err == nil {
		dir.Directory.SetRouterChain(routerChain)
	} else {
		logger.Warnf("fail to create router chain with url: %s, err is: %v", url.SubURL, err)
	}

	dir.consumerConfigurationListener = newConsumerConfigurationListener(dir)

	go dir.subscribe(url.SubURL)
	return dir, nil
}

// subscribe from registry
func (dir *RegistryDirectory) subscribe(url *common.URL) {
	logger.Debugf("subscribe service :%s for RegistryDirectory.", url.Key())
	dir.consumerConfigurationListener.addNotifyListener(dir)
	dir.referenceConfigurationListener = newReferenceConfigurationListener(dir, url)
	if err := dir.registry.Subscribe(url, dir); err != nil {
		logger.Error("registry.Subscribe(url:%v, dir:%v) = error:%v", url, dir, err)
	}
}

// Notify monitor changes from registry,and update the cacheServices
func (dir *RegistryDirectory) Notify(event *registry.ServiceEvent) {
	if event == nil {
		return
	}
	dir.refreshInvokers(event)
}

// NotifyAll notify the events that are complete Service Event List.
// After notify the address, the callback func will be invoked.
func (dir *RegistryDirectory) NotifyAll(events []*registry.ServiceEvent, callback func()) {
	go dir.refreshAllInvokers(events, callback)
}

// refreshInvokers refreshes service's events.
func (dir *RegistryDirectory) refreshInvokers(event *registry.ServiceEvent) {
	if event != nil {
		logger.Debugf("refresh invokers with %+v", event)
	} else {
		logger.Debug("refresh invokers with nil")
	}

	var oldInvoker protocol.Invoker
	if event != nil {
		oldInvoker, _ = dir.cacheInvokerByEvent(event)
	}
	dir.setNewInvokers()
	if oldInvoker != nil {
		oldInvoker.Destroy()
	}
}

// refreshAllInvokers the argument is the complete list of the service events,  we can safely assume any cached invoker
// not in the incoming list can be removed.  The Action of serviceEvent should be EventTypeUpdate.
func (dir *RegistryDirectory) refreshAllInvokers(events []*registry.ServiceEvent, callback func()) {
	var (
		oldInvokers []protocol.Invoker
		addEvents   []*registry.ServiceEvent
	)
	dir.overrideUrl(dir.GetDirectoryUrl())
	referenceUrl := dir.GetDirectoryUrl().SubURL

	// loop the events to check the Action should be EventTypeUpdate.
	for _, event := range events {
		if event.Action != remoting.EventTypeUpdate {
			panic("Your implements of register center is wrong, " +
				"please check the Action of ServiceEvent should be EventTypeUpdate")
		}
		// Originally it will Merge URL many times, now we just execute once.
		// MergeURL is executed once and put the result into Event. After this, the key will get from Event.Key().
		newUrl := dir.convertUrl(event)
		newUrl = common.MergeURL(newUrl, referenceUrl)
		dir.overrideUrl(newUrl)
		event.Update(newUrl)
	}
	// After notify all addresses, do some callback.
	defer callback()
	func() {
		// this lock is work at batch update of InvokeCache
		dir.registerLock.Lock()
		defer dir.registerLock.Unlock()
		// get need clear invokers from original invoker list
		dir.cacheInvokersMap.Range(func(k, v interface{}) bool {
			if !dir.eventMatched(k.(string), events) {
				// delete unused invoker from cache
				if invoker := dir.uncacheInvokerWithKey(k.(string)); invoker != nil {
					oldInvokers = append(oldInvokers, invoker)
				}
			}
			return true
		})
		// get need add invokers from events
		for _, event := range events {
			// Get the key from Event.Key()
			if _, ok := dir.cacheInvokersMap.Load(event.Key()); !ok {
				addEvents = append(addEvents, event)
			}
		}
		// loop the updateEvents
		for _, event := range addEvents {
			logger.Debugf("registry update, result{%s}", event)
			if event != nil && event.Service != nil {
				logger.Infof("selector add service url{%s}", event.Service.String())
			}
			if event != nil && event.Service != nil && constant.RouterProtocol == event.Service.Protocol {
				dir.configRouters()
			}
			if oldInvoker, _ := dir.doCacheInvoker(event.Service, event); oldInvoker != nil {
				oldInvokers = append(oldInvokers, oldInvoker)
			}
		}
	}()
	dir.setNewInvokers()
	// destroy unused invokers
	for _, invoker := range oldInvokers {
		go invoker.Destroy()
	}
}

// eventMatched checks if a cached invoker appears in the incoming invoker list, if no, then it is safe to remove.
func (dir *RegistryDirectory) eventMatched(key string, events []*registry.ServiceEvent) bool {
	for _, event := range events {
		if dir.invokerCacheKey(event) == key {
			return true
		}
	}
	return false
}

// invokerCacheKey generates the key in the cache for a given ServiceEvent.
func (dir *RegistryDirectory) invokerCacheKey(event *registry.ServiceEvent) string {
	// If the url is merged, then return Event.Key() directly.
	if event.Updated() {
		return event.Key()
	}
	referenceUrl := dir.GetDirectoryUrl().SubURL
	newUrl := common.MergeURL(event.Service, referenceUrl)
	event.Update(newUrl)
	return event.Key()
}

// setNewInvokers groups the invokers from the cache first, then set the result to both directory and router chain.
func (dir *RegistryDirectory) setNewInvokers() {
	newInvokers := dir.toGroupInvokers()
	dir.invokersLock.Lock()
	defer dir.invokersLock.Unlock()
	dir.cacheInvokers = newInvokers
	dir.RouterChain().SetInvokers(newInvokers)
}

// cacheInvokerByEvent caches invokers from the service event
func (dir *RegistryDirectory) cacheInvokerByEvent(event *registry.ServiceEvent) (protocol.Invoker, error) {
	// judge is override or others
	if event != nil {

		switch event.Action {
		case remoting.EventTypeAdd, remoting.EventTypeUpdate:
			u := dir.convertUrl(event)
			logger.Infof("selector add service url{%s}", event.Service)
			if u != nil && constant.RouterProtocol == u.Protocol {
				dir.configRouters()
			}
			return dir.cacheInvoker(u, event), nil
		case remoting.EventTypeDel:
			logger.Infof("selector delete service url{%s}", event.Service)
			return dir.uncacheInvoker(event), nil
		default:
			return nil, fmt.Errorf("illegal event type: %v", event.Action)
		}
	}
	return nil, nil
}

// configRouters configures dynamic routers into the router chain, but, the current impl is incorrect, see FIXME above.
func (dir *RegistryDirectory) configRouters() {
}

// convertUrl processes override:// and router://
func (dir *RegistryDirectory) convertUrl(res *registry.ServiceEvent) *common.URL {
	ret := res.Service
	if ret.Protocol == constant.OverrideProtocol || // 1.for override url in 2.6.x
		ret.GetParam(constant.CategoryKey, constant.DefaultCategory) == constant.ConfiguratorsCategory {
		dir.configurators = append(dir.configurators, extension.GetDefaultConfigurator(ret))
		ret = nil
	} else if ret.Protocol == constant.RouterProtocol || // 2.for router
		ret.GetParam(constant.CategoryKey, constant.DefaultCategory) == constant.RouterCategory {
		ret = nil
	}
	return ret
}

func (dir *RegistryDirectory) toGroupInvokers() []protocol.Invoker {
	var (
		err             error
		newInvokersList []protocol.Invoker
	)
	groupInvokersMap := make(map[string][]protocol.Invoker)

	dir.cacheInvokersMap.Range(func(key, value interface{}) bool {
		newInvokersList = append(newInvokersList, value.(protocol.Invoker))
		return true
	})

	for _, invoker := range newInvokersList {
		group := invoker.GetURL().GetParam(constant.GroupKey, "")

		groupInvokersMap[group] = append(groupInvokersMap[group], invoker)
	}
	groupInvokersList := make([]protocol.Invoker, 0, len(groupInvokersMap))
	if len(groupInvokersMap) == 1 {
		// len is 1 it means no group setting ,so do not need cluster again
		for _, invokers := range groupInvokersMap {
			groupInvokersList = invokers
		}
	} else {
		for _, invokers := range groupInvokersMap {
			staticDir := static.NewDirectory(invokers)
<<<<<<< HEAD
			cst := extension.GetCluster(dir.GetURL().SubURL.GetParam(constant.ClusterKey, constant.DEFAULT_CLUSTER))
=======
			cst := extension.GetCluster(dir.GetURL().SubURL.GetParam(constant.ClusterKey, constant.DefaultCluster))
>>>>>>> 27aaaa9f
			err = staticDir.BuildRouterChain(invokers)
			if err != nil {
				logger.Error(err)
				continue
			}
			groupInvokersList = append(groupInvokersList, cst.Join(staticDir))
		}
	}

	return groupInvokersList
}

// uncacheInvoker will return abandoned Invoker, if no Invoker to be abandoned, return nil
func (dir *RegistryDirectory) uncacheInvoker(event *registry.ServiceEvent) protocol.Invoker {
	return dir.uncacheInvokerWithKey(event.Key())
}

func (dir *RegistryDirectory) uncacheInvokerWithKey(key string) protocol.Invoker {
	logger.Debugf("service will be deleted in cache invokers: invokers key is  %s!", key)
	protocol.RemoveUrlKeyUnhealthyStatus(key)
	if cacheInvoker, ok := dir.cacheInvokersMap.Load(key); ok {
		dir.cacheInvokersMap.Delete(key)
		return cacheInvoker.(protocol.Invoker)
	}
	return nil
}

// cacheInvoker will return abandoned Invoker,if no Invoker to be abandoned,return nil
func (dir *RegistryDirectory) cacheInvoker(url *common.URL, event *registry.ServiceEvent) protocol.Invoker {
	dir.overrideUrl(dir.GetDirectoryUrl())
	referenceUrl := dir.GetDirectoryUrl().SubURL

	if url == nil && dir.cacheOriginUrl != nil {
		url = dir.cacheOriginUrl
	} else {
		dir.cacheOriginUrl = url
	}
	if url == nil {
		logger.Error("URL is nil ,pls check if service url is subscribe successfully!")
		return nil
	}
	// check the url's protocol is equal to the protocol which is configured in reference config or referenceUrl is not care about protocol
	if url.Protocol == referenceUrl.Protocol || referenceUrl.Protocol == "" {
		newUrl := common.MergeURL(url, referenceUrl)
		dir.overrideUrl(newUrl)
		event.Update(newUrl)
		if v, ok := dir.doCacheInvoker(newUrl, event); ok {
			return v
		}
	}
	return nil
}

func (dir *RegistryDirectory) doCacheInvoker(newUrl *common.URL, event *registry.ServiceEvent) (protocol.Invoker, bool) {
	key := event.Key()
	if cacheInvoker, ok := dir.cacheInvokersMap.Load(key); !ok {
		logger.Debugf("service will be added in cache invokers: invokers url is  %s!", newUrl)
		newInvoker := extension.GetProtocol(protocolwrapper.FILTER).Refer(newUrl)
		if newInvoker != nil {
			dir.cacheInvokersMap.Store(key, newInvoker)
		} else {
			logger.Warnf("service will be added in cache invokers fail, result is null, invokers url is %+v", newUrl.String())
		}
	} else {
		// if cached invoker has the same URL with the new URL, then no need to re-refer, and no need to destroy
		// the old invoker.
		if common.GetCompareURLEqualFunc()(newUrl, cacheInvoker.(protocol.Invoker).GetURL()) {
			return nil, true
		}

		logger.Debugf("service will be updated in cache invokers: new invoker url is %s, old invoker url is %s", newUrl, cacheInvoker.(protocol.Invoker).GetURL())
		newInvoker := extension.GetProtocol(protocolwrapper.FILTER).Refer(newUrl)
		if newInvoker != nil {
			dir.cacheInvokersMap.Store(key, newInvoker)
			return cacheInvoker.(protocol.Invoker), true
		} else {
			logger.Warnf("service will be updated in cache invokers fail, result is null, invokers url is %+v", newUrl.String())
		}
	}
	return nil, false
}

// List selected protocol invokers from the directory
func (dir *RegistryDirectory) List(invocation protocol.Invocation) []protocol.Invoker {
	routerChain := dir.RouterChain()

	if routerChain == nil {
		dir.invokersLock.RLock()
		defer dir.invokersLock.RUnlock()
		return dir.cacheInvokers
	}
	return routerChain.Route(dir.consumerURL, invocation)
}

// IsAvailable  whether the directory is available
func (dir *RegistryDirectory) IsAvailable() bool {
	if !dir.Directory.IsAvailable() {
		return dir.Directory.IsAvailable()
	}

	for _, ivk := range dir.cacheInvokers {
		if ivk.IsAvailable() {
			return true
		}
	}

	return false
}

// Destroy method
func (dir *RegistryDirectory) Destroy() {
	// TODO:unregister & unsubscribe
	dir.Directory.Destroy(func() {
		invokers := dir.cacheInvokers
		dir.cacheInvokers = []protocol.Invoker{}
		for _, ivk := range invokers {
			ivk.Destroy()
		}
	})
}

func (dir *RegistryDirectory) overrideUrl(targetUrl *common.URL) {
	doOverrideUrl(dir.configurators, targetUrl)
	doOverrideUrl(dir.consumerConfigurationListener.Configurators(), targetUrl)
	doOverrideUrl(dir.referenceConfigurationListener.Configurators(), targetUrl)
}

func (dir *RegistryDirectory) getConsumerUrl(c *common.URL) *common.URL {
	processID := fmt.Sprintf("%d", os.Getpid())
	localIP := common.GetLocalIp()

	params := url.Values{}
	c.RangeParams(func(key, value string) bool {
		params.Add(key, value)
		return true
	})

	params.Add("pid", processID)
	params.Add("ip", localIP)
	params.Add("protocol", c.Protocol)

	return common.NewURLWithOptions(common.WithProtocol("consumer"), common.WithIp(localIP), common.WithPath(c.Path),
		common.WithParams(params))
}

func doOverrideUrl(configurators []config_center.Configurator, targetUrl *common.URL) {
	for _, v := range configurators {
		v.Configure(targetUrl)
	}
}

type referenceConfigurationListener struct {
	registry.BaseConfigurationListener
	directory *RegistryDirectory
	url       *common.URL
}

func newReferenceConfigurationListener(dir *RegistryDirectory, url *common.URL) *referenceConfigurationListener {
	listener := &referenceConfigurationListener{directory: dir, url: url}
	listener.InitWith(
		url.EncodedServiceKey()+constant.ConfiguratorSuffix,
		listener,
		extension.GetDefaultConfiguratorFunc(),
	)
	return listener
}

// Process handle events and update Invokers
func (l *referenceConfigurationListener) Process(event *config_center.ConfigChangeEvent) {
	l.BaseConfigurationListener.Process(event)
	// FIXME: this doesn't trigger dir.overrideUrl()
	l.directory.refreshInvokers(nil)
}

type consumerConfigurationListener struct {
	registry.BaseConfigurationListener
	listeners []registry.NotifyListener
	directory *RegistryDirectory
}

func newConsumerConfigurationListener(dir *RegistryDirectory) *consumerConfigurationListener {
	listener := &consumerConfigurationListener{directory: dir}
	application := config.GetRootConfig().Application
	listener.InitWith(
		application.Name+constant.ConfiguratorSuffix,
		listener,
		extension.GetDefaultConfiguratorFunc(),
	)
	return listener
}

func (l *consumerConfigurationListener) addNotifyListener(listener registry.NotifyListener) {
	l.listeners = append(l.listeners, listener)
}

// Process handles events from Configuration Center and update Invokers
func (l *consumerConfigurationListener) Process(event *config_center.ConfigChangeEvent) {
	l.BaseConfigurationListener.Process(event)
	// FIXME: this doesn't trigger dir.overrideUrl()
	l.directory.refreshInvokers(nil)
}<|MERGE_RESOLUTION|>--- conflicted
+++ resolved
@@ -304,11 +304,7 @@
 	} else {
 		for _, invokers := range groupInvokersMap {
 			staticDir := static.NewDirectory(invokers)
-<<<<<<< HEAD
-			cst := extension.GetCluster(dir.GetURL().SubURL.GetParam(constant.ClusterKey, constant.DEFAULT_CLUSTER))
-=======
 			cst := extension.GetCluster(dir.GetURL().SubURL.GetParam(constant.ClusterKey, constant.DefaultCluster))
->>>>>>> 27aaaa9f
 			err = staticDir.BuildRouterChain(invokers)
 			if err != nil {
 				logger.Error(err)
