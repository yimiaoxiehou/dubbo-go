/*
 * Licensed to the Apache Software Foundation (ASF) under one or more
 * contributor license agreements.  See the NOTICE file distributed with
 * this work for additional information regarding copyright ownership.
 * The ASF licenses this file to You under the Apache License, Version 2.0
 * (the "License"); you may not use this file except in compliance with
 * the License.  You may obtain a copy of the License at
 *
 *     http://www.apache.org/licenses/LICENSE-2.0
 *
 * Unless required by applicable law or agreed to in writing, software
 * distributed under the License is distributed on an "AS IS" BASIS,
 * WITHOUT WARRANTIES OR CONDITIONS OF ANY KIND, either express or implied.
 * See the License for the specific language governing permissions and
 * limitations under the License.
 */

package directory

import (
	"sync"
	"time"
)

import (
	perrors "github.com/pkg/errors"
)

import (
	"github.com/apache/dubbo-go/cluster/directory"
	"github.com/apache/dubbo-go/common"
	"github.com/apache/dubbo-go/common/constant"
	"github.com/apache/dubbo-go/common/extension"
	"github.com/apache/dubbo-go/common/logger"
	"github.com/apache/dubbo-go/config_center"
	"github.com/apache/dubbo-go/protocol"
	"github.com/apache/dubbo-go/protocol/protocolwrapper"
	"github.com/apache/dubbo-go/registry"
	"github.com/apache/dubbo-go/remoting"
)

const (
	RegistryConnDelay = 3
)

type Options struct {
	serviceTTL time.Duration
}

type Option func(*Options)

type registryDirectory struct {
	directory.BaseDirectory
	cacheInvokers    []protocol.Invoker
	listenerLock     sync.Mutex
	serviceType      string
	registry         registry.Registry
	cacheInvokersMap *sync.Map //use sync.map
	Options
}

func NewRegistryDirectory(url *common.URL, registry registry.Registry, opts ...Option) (*registryDirectory, error) {
	options := Options{
		//default 300s
		serviceTTL: time.Duration(300e9),
	}
	for _, opt := range opts {
		opt(&options)
	}
	if url.SubURL == nil {
		return nil, perrors.Errorf("url is invalid, suburl can not be nil")
	}
	return &registryDirectory{
		BaseDirectory:    directory.NewBaseDirectory(url),
		cacheInvokers:    []protocol.Invoker{},
		cacheInvokersMap: &sync.Map{},
		serviceType:      url.SubURL.Service(),
		registry:         registry,
		Options:          options,
	}, nil
}

<<<<<<< HEAD
//subscibe from registry
func (dir *registryDirectory) Subscribe(url *common.URL) {
	notifyListener := &notifyListener{dir}
	dir.registry.Subscribe(url, notifyListener)
}
=======
//subscribe from registry
func (dir *registryDirectory) Subscribe(url common.URL) {
	for {
		if !dir.registry.IsAvailable() {
			logger.Warnf("event listener game over.")
			return
		}

		listener, err := dir.registry.Subscribe(url)
		if err != nil {
			if !dir.registry.IsAvailable() {
				logger.Warnf("event listener game over.")
				return
			}
			logger.Warnf("getListener() = err:%v", perrors.WithStack(err))
			time.Sleep(time.Duration(RegistryConnDelay) * time.Second)
			continue
		}

		for {
			if serviceEvent, err := listener.Next(); err != nil {
				logger.Warnf("Selector.watch() = error{%v}", perrors.WithStack(err))
				listener.Close()
				time.Sleep(time.Duration(RegistryConnDelay) * time.Second)
				return
			} else {
				logger.Infof("update begin, service event: %v", serviceEvent.String())
				go dir.update(serviceEvent)
			}
>>>>>>> 13f9eedd

type notifyListener struct {
	dir *registryDirectory
}

func (nl *notifyListener) Notify(event *registry.ServiceEvent) {
	go nl.dir.update(event)
}

//subscribe service from registry, and update the cacheServices
func (dir *registryDirectory) update(res *registry.ServiceEvent) {
	if res == nil {
		return
	}
	logger.Debugf("registry update, result{%s}", res)
	logger.Debugf("update service name: %s!", res.Service)
	dir.refreshInvokers(res)
}

func (dir *registryDirectory) refreshInvokers(res *registry.ServiceEvent) {

	switch res.Action {
	case remoting.EventTypeAdd:
		//dir.cacheService.EventTypeAdd(res.Path, dir.serviceTTL)
		dir.cacheInvoker(res.Service)
	case remoting.EventTypeDel:
		//dir.cacheService.EventTypeDel(res.Path, dir.serviceTTL)
		dir.uncacheInvoker(res.Service)
		logger.Infof("selector delete service url{%s}", res.Service)
	default:
		return
	}

	newInvokers := dir.toGroupInvokers()

	dir.listenerLock.Lock()
	defer dir.listenerLock.Unlock()
	dir.cacheInvokers = newInvokers
}

func (dir *registryDirectory) toGroupInvokers() []protocol.Invoker {
	newInvokersList := []protocol.Invoker{}
	groupInvokersMap := make(map[string][]protocol.Invoker)
	groupInvokersList := []protocol.Invoker{}

	dir.cacheInvokersMap.Range(func(key, value interface{}) bool {
		newInvokersList = append(newInvokersList, value.(protocol.Invoker))
		return true
	})

	for _, invoker := range newInvokersList {
		group := invoker.GetUrl().GetParam(constant.GROUP_KEY, "")

		if _, ok := groupInvokersMap[group]; ok {
			groupInvokersMap[group] = append(groupInvokersMap[group], invoker)
		} else {
			groupInvokersMap[group] = []protocol.Invoker{invoker}
		}
	}
	if len(groupInvokersMap) == 1 {
		//len is 1 it means no group setting ,so do not need cluster again
		for _, invokers := range groupInvokersMap {
			groupInvokersList = invokers
		}
	} else {
		for _, invokers := range groupInvokersMap {
			staticDir := directory.NewStaticDirectory(invokers)
			cluster := extension.GetCluster(dir.GetUrl().SubURL.GetParam(constant.CLUSTER_KEY, constant.DEFAULT_CLUSTER))
			groupInvokersList = append(groupInvokersList, cluster.Join(staticDir))
		}
	}

	return groupInvokersList
}

func (dir *registryDirectory) uncacheInvoker(url common.URL) {
	logger.Debugf("service will be deleted in cache invokers: invokers key is  %s!", url.Key())
	dir.cacheInvokersMap.Delete(url.Key())
}

func (dir *registryDirectory) cacheInvoker(url common.URL) {
	referenceUrl := dir.GetUrl().SubURL
	//check the url's protocol is equal to the protocol which is configured in reference config or referenceUrl is not care about protocol
	if url.Protocol == referenceUrl.Protocol || referenceUrl.Protocol == "" {
		url = common.MergeUrl(url, referenceUrl)

		if _, ok := dir.cacheInvokersMap.Load(url.Key()); !ok {
			logger.Debugf("service will be added in cache invokers: invokers key is  %s!", url.Key())
			newInvoker := extension.GetProtocol(protocolwrapper.FILTER).Refer(url)
			if newInvoker != nil {
				dir.cacheInvokersMap.Store(url.Key(), newInvoker)
			}
		}
	}
}

//select the protocol invokers from the directory
func (dir *registryDirectory) List(invocation protocol.Invocation) []protocol.Invoker {
	//TODO:router
	return dir.cacheInvokers
}

func (dir *registryDirectory) IsAvailable() bool {
	if !dir.BaseDirectory.IsAvailable() {
		return dir.BaseDirectory.IsAvailable()
	} else {
		for _, ivk := range dir.cacheInvokers {
			if ivk.IsAvailable() {
				return true
			}
		}
	}
	return false
}

func (dir *registryDirectory) Destroy() {
	//TODO:unregister & unsubscribe
	dir.BaseDirectory.Destroy(func() {
		for _, ivk := range dir.cacheInvokers {
			ivk.Destroy()
		}
		dir.cacheInvokers = []protocol.Invoker{}
	})
}

type referenceConfigurationListener struct {
	directory *registryDirectory
	url       *common.URL
}

func (l *referenceConfigurationListener) Process(event *config_center.ConfigChangeEvent) {
	//l.directory.refreshInvokers(event)
}<|MERGE_RESOLUTION|>--- conflicted
+++ resolved
@@ -80,43 +80,11 @@
 	}, nil
 }
 
-<<<<<<< HEAD
 //subscibe from registry
 func (dir *registryDirectory) Subscribe(url *common.URL) {
 	notifyListener := &notifyListener{dir}
 	dir.registry.Subscribe(url, notifyListener)
 }
-=======
-//subscribe from registry
-func (dir *registryDirectory) Subscribe(url common.URL) {
-	for {
-		if !dir.registry.IsAvailable() {
-			logger.Warnf("event listener game over.")
-			return
-		}
-
-		listener, err := dir.registry.Subscribe(url)
-		if err != nil {
-			if !dir.registry.IsAvailable() {
-				logger.Warnf("event listener game over.")
-				return
-			}
-			logger.Warnf("getListener() = err:%v", perrors.WithStack(err))
-			time.Sleep(time.Duration(RegistryConnDelay) * time.Second)
-			continue
-		}
-
-		for {
-			if serviceEvent, err := listener.Next(); err != nil {
-				logger.Warnf("Selector.watch() = error{%v}", perrors.WithStack(err))
-				listener.Close()
-				time.Sleep(time.Duration(RegistryConnDelay) * time.Second)
-				return
-			} else {
-				logger.Infof("update begin, service event: %v", serviceEvent.String())
-				go dir.update(serviceEvent)
-			}
->>>>>>> 13f9eedd
 
 type notifyListener struct {
 	dir *registryDirectory
