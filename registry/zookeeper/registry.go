--- conflicted
+++ resolved
@@ -26,11 +26,7 @@
 )
 
 import (
-<<<<<<< HEAD
-=======
 	"github.com/dubbogo/go-zookeeper/zk"
-	gxnet "github.com/dubbogo/gost/net"
->>>>>>> 0074a015
 	perrors "github.com/pkg/errors"
 )
 
