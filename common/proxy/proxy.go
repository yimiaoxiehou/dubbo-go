/*
 * Licensed to the Apache Software Foundation (ASF) under one or more
 * contributor license agreements.  See the NOTICE file distributed with
 * this work for additional information regarding copyright ownership.
 * The ASF licenses this file to You under the Apache License, Version 2.0
 * (the "License"); you may not use this file except in compliance with
 * the License.  You may obtain a copy of the License at
 *
 *     http://www.apache.org/licenses/LICENSE-2.0
 *
 * Unless required by applicable law or agreed to in writing, software
 * distributed under the License is distributed on an "AS IS" BASIS,
 * WITHOUT WARRANTIES OR CONDITIONS OF ANY KIND, either express or implied.
 * See the License for the specific language governing permissions and
 * limitations under the License.
 */

package proxy

import (
	"context"
	"errors"
	"reflect"
	"sync"
)

import (
	"github.com/apache/dubbo-go-hessian2/java_exception"

	perrors "github.com/pkg/errors"
)

import (
	"dubbo.apache.org/dubbo-go/v3/common"
	"dubbo.apache.org/dubbo-go/v3/common/constant"
	"dubbo.apache.org/dubbo-go/v3/common/logger"
	"dubbo.apache.org/dubbo-go/v3/protocol"
	invocation_impl "dubbo.apache.org/dubbo-go/v3/protocol/invocation"
)

// nolint
type Proxy struct {
	rpc         common.RPCService
	invoke      protocol.Invoker
	callback    interface{}
	attachments map[string]string
	implement   ImplementFunc
	once        sync.Once
}

type (
	// ProxyOption a function to init Proxy with options
	ProxyOption func(p *Proxy)
	// ImplementFunc function for proxy impl of RPCService functions
	ImplementFunc func(p *Proxy, v common.RPCService)
)

var typError = reflect.Zero(reflect.TypeOf((*error)(nil)).Elem()).Type()

// NewProxy create service proxy.
func NewProxy(invoke protocol.Invoker, callback interface{}, attachments map[string]string) *Proxy {
	return NewProxyWithOptions(invoke, callback, attachments,
		WithProxyImplementFunc(DefaultProxyImplementFunc))
}

// NewProxyWithOptions create service proxy with options.
func NewProxyWithOptions(invoke protocol.Invoker, callback interface{}, attachments map[string]string, opts ...ProxyOption) *Proxy {
	p := &Proxy{
		invoke:      invoke,
		callback:    callback,
		attachments: attachments,
	}
	for _, opt := range opts {
		opt(p)
	}
	return p
}

// WithProxyImplementFunc an option function to setup proxy.ImplementFunc
func WithProxyImplementFunc(f ImplementFunc) ProxyOption {
	return func(p *Proxy) {
		p.implement = f
	}
}

// Implement
// proxy implement
// In consumer, RPCService like:
// 		type XxxProvider struct {
//  		Yyy func(ctx context.Context, args []interface{}, rsp *Zzz) error
// 		}
func (p *Proxy) Implement(v common.RPCService) {
	p.once.Do(func() {
		p.implement(p, v)
		p.rpc = v
	})
}

// Get gets rpc service instance.
func (p *Proxy) Get() common.RPCService {
	return p.rpc
}

// GetCallback gets callback.
func (p *Proxy) GetCallback() interface{} {
	return p.callback
}

// GetInvoker gets Invoker.
func (p *Proxy) GetInvoker() protocol.Invoker {
	return p.invoke
}

// DefaultProxyImplementFunc the default function for proxy impl
func DefaultProxyImplementFunc(p *Proxy, v common.RPCService) {
	// check parameters, incoming interface must be a elem's pointer.
	valueOf := reflect.ValueOf(v)

	valueOfElem := valueOf.Elem()

	makeDubboCallProxy := func(methodName string, outs []reflect.Type) func(in []reflect.Value) []reflect.Value {
		return func(in []reflect.Value) []reflect.Value {
			var (
				err            error
				inv            *invocation_impl.RPCInvocation
				inIArr         []interface{}
				inVArr         []reflect.Value
				reply          reflect.Value
				replyEmptyFlag bool
			)
			if methodName == "Echo" {
				methodName = "$echo"
			}

			if len(outs) == 2 { // return (reply, error)
				if outs[0].Kind() == reflect.Ptr {
					reply = reflect.New(outs[0].Elem())
				} else {
					reply = reflect.New(outs[0])
				}
			} else { // only return error
				replyEmptyFlag = true
			}

			start := 0
			end := len(in)
			invCtx := context.Background()
			// retrieve the context from the first argument if existed
			if end > 0 {
				if in[0].Type().String() == "context.Context" {
					if !in[0].IsNil() {
						// the user declared context as method's parameter
						invCtx = in[0].Interface().(context.Context)
					}
					start += 1
				}
			}

			if end-start <= 0 {
				inIArr = []interface{}{}
				inVArr = []reflect.Value{}
			} else if v, ok := in[start].Interface().([]interface{}); ok && end-start == 1 {
				inIArr = v
				inVArr = []reflect.Value{in[start]}
			} else {
				inIArr = make([]interface{}, end-start)
				inVArr = make([]reflect.Value, end-start)
				index := 0
				for i := start; i < end; i++ {
					inIArr[index] = in[i].Interface()
					inVArr[index] = in[i]
					index++
				}
			}

			inv = invocation_impl.NewRPCInvocationWithOptions(invocation_impl.WithMethodName(methodName),
				invocation_impl.WithArguments(inIArr),
				invocation_impl.WithCallBack(p.callback), invocation_impl.WithParameterValues(inVArr))
			if !replyEmptyFlag {
				inv.SetReply(reply.Interface())
			}

			for k, value := range p.attachments {
				inv.SetAttachments(k, value)
			}

			// add user setAttachment. It is compatibility with previous versions.
			atm := invCtx.Value(constant.AttachmentKey)
			if m, ok := atm.(map[string]string); ok {
				for k, value := range m {
					inv.SetAttachments(k, value)
				}
			} else if m2, ok2 := atm.(map[string]interface{}); ok2 {
				// it is support to transfer map[string]interface{}. It refers to dubbo-java 2.7.
				for k, value := range m2 {
					inv.SetAttachments(k, value)
				}
			}

			result := p.invoke.Invoke(invCtx, inv)
			err = result.Error()
			if err != nil {
				// the cause reason
				cause := perrors.Cause(err)
				// if some error happened, it should be log some info in the separate file.
<<<<<<< HEAD
				if throwabler, ok := cause.(java_exception.Throwabler); ok {
					logger.Warnf("invoke service throw exception: %v , stackTraceElements: %v", cause.Error(), throwabler.GetStackTrace())
=======
				if throwabler, ok := err.(java_exception.Throwabler); ok {
					logger.Warnf("[CallProxy] invoke service throw exception: %v , stackTraceElements: %v", err.Error(), throwabler.GetStackTrace())
>>>>>>> 0e195d1f
				} else {
					logger.Warnf("[CallProxy] received rpc err: %v", err)
				}
			} else {
				logger.Debugf("[CallProxy] received rpc result successfully: %s", result)
			}
			if len(outs) == 1 {
				return []reflect.Value{reflect.ValueOf(&err).Elem()}
			}
			if len(outs) == 2 && outs[0].Kind() != reflect.Ptr {
				return []reflect.Value{reply.Elem(), reflect.ValueOf(&err).Elem()}
			}
			return []reflect.Value{reply, reflect.ValueOf(&err).Elem()}
		}
	}

	if err := refectAndMakeObjectFunc(valueOfElem, makeDubboCallProxy); err != nil {
		logger.Errorf("The type or combination type of RPCService %T must be a pointer of a struct. error is %s", v, err)
		return
	}
}

func refectAndMakeObjectFunc(valueOfElem reflect.Value, makeDubboCallProxy func(methodName string, outs []reflect.Type) func(in []reflect.Value) []reflect.Value) error {
	typeOf := valueOfElem.Type()
	// check incoming interface, incoming interface's elem must be a struct.
	if typeOf.Kind() != reflect.Struct {
		return errors.New("invalid type kind")
	}
	numField := valueOfElem.NumField()
	for i := 0; i < numField; i++ {
		t := typeOf.Field(i)
		methodName := t.Tag.Get("dubbo")
		if methodName == "" {
			methodName = t.Name
		}
		f := valueOfElem.Field(i)
		if f.Kind() == reflect.Func && f.IsValid() && f.CanSet() {
			outNum := t.Type.NumOut()

			if outNum != 1 && outNum != 2 {
				logger.Warnf("method %s of mtype %v has wrong number of in out parameters %d; needs exactly 1/2",
					t.Name, t.Type.String(), outNum)
				continue
			}

			// The latest return type of the method must be error.
			if returnType := t.Type.Out(outNum - 1); returnType != typError {
				logger.Warnf("the latest return type %s of method %q is not error", returnType, t.Name)
				continue
			}

			funcOuts := make([]reflect.Type, outNum)
			for i := 0; i < outNum; i++ {
				funcOuts[i] = t.Type.Out(i)
			}

			// do method proxy here:
			f.Set(reflect.MakeFunc(f.Type(), makeDubboCallProxy(methodName, funcOuts)))
			logger.Debugf("set method [%s]", methodName)
		} else if f.IsValid() && f.CanSet() {
			// for struct combination
			valueOfSub := reflect.New(t.Type)
			valueOfElemInterface := valueOfSub.Elem()
			if valueOfElemInterface.Type().Kind() == reflect.Struct {
				if err := refectAndMakeObjectFunc(valueOfElemInterface, makeDubboCallProxy); err != nil {
					return err
				}
				f.Set(valueOfElemInterface)
			}
		}
	}
	return nil
}<|MERGE_RESOLUTION|>--- conflicted
+++ resolved
@@ -203,13 +203,8 @@
 				// the cause reason
 				cause := perrors.Cause(err)
 				// if some error happened, it should be log some info in the separate file.
-<<<<<<< HEAD
 				if throwabler, ok := cause.(java_exception.Throwabler); ok {
-					logger.Warnf("invoke service throw exception: %v , stackTraceElements: %v", cause.Error(), throwabler.GetStackTrace())
-=======
-				if throwabler, ok := err.(java_exception.Throwabler); ok {
-					logger.Warnf("[CallProxy] invoke service throw exception: %v , stackTraceElements: %v", err.Error(), throwabler.GetStackTrace())
->>>>>>> 0e195d1f
+					logger.Warnf("[CallProxy] invoke service throw exception: %v , stackTraceElements: %v", cause.Error(), throwabler.GetStackTrace())
 				} else {
 					logger.Warnf("[CallProxy] received rpc err: %v", err)
 				}
