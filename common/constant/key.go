/*
 * Licensed to the Apache Software Foundation (ASF) under one or more
 * contributor license agreements.  See the NOTICE file distributed with
 * this work for additional information regarding copyright ownership.
 * The ASF licenses this file to You under the Apache License, Version 2.0
 * (the "License"); you may not use this file except in compliance with
 * the License.  You may obtain a copy of the License at
 *
 *     http://www.apache.org/licenses/LICENSE-2.0
 *
 * Unless required by applicable law or agreed to in writing, software
 * distributed under the License is distributed on an "AS IS" BASIS,
 * WITHOUT WARRANTIES OR CONDITIONS OF ANY KIND, either express or implied.
 * See the License for the specific language governing permissions and
 * limitations under the License.
 */

package constant

const (
	ASYNC_KEY = "async" // it's value should be "true" or "false" of string type
)

const (
<<<<<<< HEAD
	GROUP_KEY              = "group"
	VERSION_KEY            = "version"
	INTERFACE_KEY          = "interface"
	PATH_KEY               = "path"
	SERVICE_KEY            = "service"
	METHODS_KEY            = "methods"
	TIMEOUT_KEY            = "timeout"
	CATEGORY_KEY           = "category"
	CHECK_KEY              = "check"
	ENABLED_KEY            = "enabled"
	SIDE_KEY               = "side"
	OVERRIDE_PROVIDERS_KEY = "providerAddresses"
=======
	GROUP_KEY     = "group"
	VERSION_KEY   = "version"
	INTERFACE_KEY = "interface"
	PATH_KEY      = "path"
	SERVICE_KEY   = "service"
	METHODS_KEY   = "methods"
	TIMEOUT_KEY   = "timeout"
	BEAN_NAME_KEY = "bean.name"
	GENERIC_KEY   = "generic"
>>>>>>> dc4cb05a
)

const (
	SERVICE_FILTER_KEY   = "service.filter"
	REFERENCE_FILTER_KEY = "reference.filter"
)

const (
	TIMESTAMP_KEY        = "timestamp"
	REMOTE_TIMESTAMP_KEY = "remote.timestamp"
	CLUSTER_KEY          = "cluster"
	LOADBALANCE_KEY      = "loadbalance"
	WEIGHT_KEY           = "weight"
	WARMUP_KEY           = "warmup"
	RETRIES_KEY          = "retries"
	BEAN_NAME            = "bean.name"
	FAIL_BACK_TASKS_KEY  = "failbacktasks"
	FORKS_KEY            = "forks"
	DEFAULT_FORKS        = 2
	DEFAULT_TIMEOUT      = 1000
)

const (
	DUBBOGO_CTX_KEY = "dubbogo-ctx"
)

const (
	REGISTRY_KEY         = "registry"
	REGISTRY_PROTOCOL    = "registry"
	ROLE_KEY             = "registry.role"
	REGISTRY_DEFAULT_KEY = "registry.default"
	REGISTRY_TIMEOUT_KEY = "registry.timeout"
)

const (
	APPLICATION_KEY  = "application"
	ORGANIZATION_KEY = "organization"
	NAME_KEY         = "name"
	MODULE_KEY       = "module"
	APP_VERSION_KEY  = "app.version"
	OWNER_KEY        = "owner"
	ENVIRONMENT_KEY  = "environment"
	METHOD_KEY       = "method"
	METHOD_KEYS      = "methods"
	RULE_KEY         = "rule"
)

const (
	CONFIG_NAMESPACE_KEY  = "config.namespace"
	CONFIG_TIMEOUT_KET    = "config.timeout"
	CONFIG_VERSION_KEY    = "configVersion"
	COMPATIBLE_CONFIG_KEY = "compatible_config"
)
const (
	RegistryConfigPrefix  = "dubbo.registries."
	ReferenceConfigPrefix = "dubbo.reference."
	ServiceConfigPrefix   = "dubbo.service."
	ProtocolConfigPrefix  = "dubbo.protocols."
	ProviderConfigPrefix  = "dubbo.provider."
	ConsumerConfigPrefix  = "dubbo.consumer."
)

const (
	NACOS_KEY                    = "nacos"
	NACOS_DEFAULT_ROLETYPE       = 3
	NACOS_CACHE_DIR_KEY          = "cacheDir"
	NACOS_LOG_DIR_KEY            = "logDir"
	NACOS_ENDPOINT               = "endpoint"
	NACOS_SERVICE_NAME_SEPARATOR = ":"
	NACOS_CATEGORY_KEY           = "category"
	NACOS_PROTOCOL_KEY           = "protocol"
	NACOS_PATH_KEY               = "path"
)<|MERGE_RESOLUTION|>--- conflicted
+++ resolved
@@ -22,7 +22,6 @@
 )
 
 const (
-<<<<<<< HEAD
 	GROUP_KEY              = "group"
 	VERSION_KEY            = "version"
 	INTERFACE_KEY          = "interface"
@@ -35,17 +34,8 @@
 	ENABLED_KEY            = "enabled"
 	SIDE_KEY               = "side"
 	OVERRIDE_PROVIDERS_KEY = "providerAddresses"
-=======
-	GROUP_KEY     = "group"
-	VERSION_KEY   = "version"
-	INTERFACE_KEY = "interface"
-	PATH_KEY      = "path"
-	SERVICE_KEY   = "service"
-	METHODS_KEY   = "methods"
-	TIMEOUT_KEY   = "timeout"
 	BEAN_NAME_KEY = "bean.name"
 	GENERIC_KEY   = "generic"
->>>>>>> dc4cb05a
 )
 
 const (
