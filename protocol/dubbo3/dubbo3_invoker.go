/*
 * Licensed to the Apache Software Foundation (ASF) under one or more
 * contributor license agreements.  See the NOTICE file distributed with
 * this work for additional information regarding copyright ownership.
 * The ASF licenses this file to You under the Apache License, Version 2.0
 * (the "License"); you may not use this file except in compliance with
 * the License.  You may obtain a copy of the License at
 *
 *     http://www.apache.org/licenses/LICENSE-2.0
 *
 * Unless required by applicable law or agreed to in writing, software
 * distributed under the License is distributed on an "AS IS" BASIS,
 * WITHOUT WARRANTIES OR CONDITIONS OF ANY KIND, either express or implied.
 * See the License for the specific language governing permissions and
 * limitations under the License.
 */

package dubbo3

import (
	"context"
	"reflect"
	"strconv"
	"strings"
	"sync"
	"time"
)

import (
	"github.com/dubbogo/grpc-go/metadata"

	tripleConstant "github.com/dubbogo/triple/pkg/common/constant"
	triConfig "github.com/dubbogo/triple/pkg/config"
	"github.com/dubbogo/triple/pkg/triple"
)

import (
	"dubbo.apache.org/dubbo-go/v3/common"
	"dubbo.apache.org/dubbo-go/v3/common/constant"
	"dubbo.apache.org/dubbo-go/v3/common/logger"
	"dubbo.apache.org/dubbo-go/v3/config"
	"dubbo.apache.org/dubbo-go/v3/protocol"
	invocation_impl "dubbo.apache.org/dubbo-go/v3/protocol/invocation"
)

// DubboInvoker is implement of protocol.Invoker, a dubboInvoker refer to one service and ip.
type DubboInvoker struct {
	protocol.BaseInvoker
	// the net layer client, it is focus on network communication.
	client *triple.TripleClient
	// quitOnce is used to make sure DubboInvoker is only destroyed once
	quitOnce sync.Once
	// timeout for service(interface) level.
	timeout time.Duration
	// clientGuard is the client lock of dubbo invoker
	clientGuard *sync.RWMutex
}

// NewDubboInvoker constructor
func NewDubboInvoker(url *common.URL) (*DubboInvoker, error) {
	rt := config.GetConsumerConfig().RequestTimeout

	timeout := url.GetParamDuration(constant.TimeoutKey, rt)
	// for triple pb serialization. The bean name from provider is the provider reference key,
	// which can't locate the target consumer stub, so we use interface key..
	interfaceKey := url.GetParam(constant.InterfaceKey, "")
	consumerService := config.GetConsumerServiceByInterfaceName(interfaceKey)

	dubboSerializaerType := url.GetParam(constant.SerializationKey, constant.ProtobufSerialization)
	triCodecType := tripleConstant.CodecType(dubboSerializaerType)
	// new triple client
<<<<<<< HEAD

=======
>>>>>>> 9a12e994
	opts := []triConfig.OptionFunction{
		triConfig.WithClientTimeout(uint32(timeout.Seconds())),
		triConfig.WithCodecType(triCodecType),
		triConfig.WithLocation(url.Location),
		triConfig.WithHeaderAppVersion(url.GetParam(constant.AppVersionKey, "")),
		triConfig.WithHeaderGroup(url.GetParam(constant.GroupKey, "")),
		triConfig.WithLogger(logger.GetLogger()),
	}
<<<<<<< HEAD
=======
	if maxCall := url.GetParam(constant.MaxCallRecvMsgSize, ""); maxCall != "" {
		if size, err := strconv.Atoi(maxCall); err == nil && size != 0 {
			opts = append(opts, triConfig.WithGRPCMaxCallRecvMessageSize(size))
		}
	}
	if maxCall := url.GetParam(constant.MaxCallSendMsgSize, ""); maxCall != "" {
		if size, err := strconv.Atoi(maxCall); err == nil && size != 0 {
			opts = append(opts, triConfig.WithGRPCMaxCallSendMessageSize(size))
		}
	}
>>>>>>> 9a12e994

	tracingKey := url.GetParam(constant.TracingConfigKey, "")
	if tracingKey != "" {
		tracingConfig := config.GetTracingConfig(tracingKey)
		if tracingConfig != nil {
			if tracingConfig.Name == "jaeger" {
				if tracingConfig.ServiceName == "" {
					tracingConfig.ServiceName = config.GetApplicationConfig().Name
				}
				opts = append(opts, triConfig.WithJaegerConfig(
					tracingConfig.Address,
					tracingConfig.ServiceName,
					tracingConfig.UseAgent,
				))
			} else {
				logger.Warnf("unsupported tracing name %s, now triple only support jaeger", tracingConfig.Name)
			}
		}
	}

	triOption := triConfig.NewTripleOption(opts...)
	client, err := triple.NewTripleClient(consumerService, triOption)

	if err != nil {
		return nil, err
	}

	return &DubboInvoker{
		BaseInvoker: *protocol.NewBaseInvoker(url),
		client:      client,
		timeout:     timeout,
		clientGuard: &sync.RWMutex{},
	}, nil
}

func (di *DubboInvoker) setClient(client *triple.TripleClient) {
	di.clientGuard.Lock()
	defer di.clientGuard.Unlock()

	di.client = client
}

func (di *DubboInvoker) getClient() *triple.TripleClient {
	di.clientGuard.RLock()
	defer di.clientGuard.RUnlock()

	return di.client
}

// Invoke call remoting.
func (di *DubboInvoker) Invoke(ctx context.Context, invocation protocol.Invocation) protocol.Result {
	var (
		result protocol.RPCResult
	)

	if !di.BaseInvoker.IsAvailable() {
		// Generally, the case will not happen, because the invoker has been removed
		// from the invoker list before destroy,so no new request will enter the destroyed invoker
		logger.Warnf("this dubboInvoker is destroyed")
		result.Err = protocol.ErrDestroyedInvoker
		return &result
	}

	di.clientGuard.RLock()
	defer di.clientGuard.RUnlock()

	if di.client == nil {
		result.Err = protocol.ErrClientClosed
		return &result
	}

	if !di.BaseInvoker.IsAvailable() {
		// Generally, the case will not happen, because the invoker has been removed
		// from the invoker list before destroy,so no new request will enter the destroyed invoker
		logger.Warnf("this grpcInvoker is destroying")
		result.Err = protocol.ErrDestroyedInvoker
		return &result
	}

	// append interface id to ctx
	gRPCMD := make(metadata.MD, 0)
	for k, v := range invocation.Attachments() {
		if str, ok := v.(string); ok {
			gRPCMD.Set(k, str)
			continue
		}
		if str, ok := v.([]string); ok {
			gRPCMD.Set(k, str...)
			continue
		}
		logger.Warnf("triple attachment value with key = %s is invalid, which should be string or []string", k)
	}
	ctx = metadata.NewOutgoingContext(ctx, gRPCMD)
	ctx = context.WithValue(ctx, tripleConstant.InterfaceKey, di.BaseInvoker.GetURL().GetParam(constant.InterfaceKey, ""))
	in := make([]reflect.Value, 0, 16)
	in = append(in, reflect.ValueOf(ctx))

	if len(invocation.ParameterValues()) > 0 {
		in = append(in, invocation.ParameterValues()...)
	}

	methodName := invocation.MethodName()
	triAttachmentWithErr := di.client.Invoke(methodName, in, invocation.Reply())
	result.Err = triAttachmentWithErr.GetError()
	result.Attrs = make(map[string]interface{})
	for k, v := range triAttachmentWithErr.GetAttachments() {
		result.Attrs[k] = v
	}
	result.Rest = invocation.Reply()
	return &result
}

// get timeout including methodConfig
func (di *DubboInvoker) getTimeout(invocation *invocation_impl.RPCInvocation) time.Duration {
	timeout := di.GetURL().GetParam(strings.Join([]string{constant.MethodKeys, invocation.MethodName(), constant.TimeoutKey}, "."), "")
	if len(timeout) != 0 {
		if t, err := time.ParseDuration(timeout); err == nil {
			// config timeout into attachment
			invocation.SetAttachments(constant.TimeoutKey, strconv.Itoa(int(t.Milliseconds())))
			return t
		}
	}
	// set timeout into invocation at method level
	invocation.SetAttachments(constant.TimeoutKey, strconv.Itoa(int(di.timeout.Milliseconds())))
	return di.timeout
}

// IsAvailable check if invoker is available, now it is useless
func (di *DubboInvoker) IsAvailable() bool {
	client := di.getClient()
	if client != nil {
		return client.IsAvailable()
	}

	return false
}

// Destroy destroy dubbo3 client invoker.
func (di *DubboInvoker) Destroy() {
	di.quitOnce.Do(func() {
		di.BaseInvoker.Destroy()
		client := di.getClient()
		if client != nil {
			di.setClient(nil)
			client.Close()
		}
	})
}<|MERGE_RESOLUTION|>--- conflicted
+++ resolved
@@ -69,10 +69,6 @@
 	dubboSerializaerType := url.GetParam(constant.SerializationKey, constant.ProtobufSerialization)
 	triCodecType := tripleConstant.CodecType(dubboSerializaerType)
 	// new triple client
-<<<<<<< HEAD
-
-=======
->>>>>>> 9a12e994
 	opts := []triConfig.OptionFunction{
 		triConfig.WithClientTimeout(uint32(timeout.Seconds())),
 		triConfig.WithCodecType(triCodecType),
@@ -81,8 +77,6 @@
 		triConfig.WithHeaderGroup(url.GetParam(constant.GroupKey, "")),
 		triConfig.WithLogger(logger.GetLogger()),
 	}
-<<<<<<< HEAD
-=======
 	if maxCall := url.GetParam(constant.MaxCallRecvMsgSize, ""); maxCall != "" {
 		if size, err := strconv.Atoi(maxCall); err == nil && size != 0 {
 			opts = append(opts, triConfig.WithGRPCMaxCallRecvMessageSize(size))
@@ -93,7 +87,6 @@
 			opts = append(opts, triConfig.WithGRPCMaxCallSendMessageSize(size))
 		}
 	}
->>>>>>> 9a12e994
 
 	tracingKey := url.GetParam(constant.TracingConfigKey, "")
 	if tracingKey != "" {
