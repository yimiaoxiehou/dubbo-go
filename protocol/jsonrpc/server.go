/*
 * Licensed to the Apache Software Foundation (ASF) under one or more
 * contributor license agreements.  See the NOTICE file distributed with
 * this work for additional information regarding copyright ownership.
 * The ASF licenses this file to You under the Apache License, Version 2.0
 * (the "License"); you may not use this file except in compliance with
 * the License.  You may obtain a copy of the License at
 *
 *     http://www.apache.org/licenses/LICENSE-2.0
 *
 * Unless required by applicable law or agreed to in writing, software
 * distributed under the License is distributed on an "AS IS" BASIS,
 * WITHOUT WARRANTIES OR CONDITIONS OF ANY KIND, either express or implied.
 * See the License for the specific language governing permissions and
 * limitations under the License.
 */

package jsonrpc

import (
	"bufio"
	"bytes"
	"context"
	"io"
	"io/ioutil"
	"net"
	"net/http"
	"runtime"
	"runtime/debug"
	"sync"
	"time"
)

import (
	"github.com/opentracing/opentracing-go"

	perrors "github.com/pkg/errors"
)

import (
	"dubbo.apache.org/dubbo-go/v3/common"
	"dubbo.apache.org/dubbo-go/v3/common/constant"
	"dubbo.apache.org/dubbo-go/v3/common/logger"
	"dubbo.apache.org/dubbo-go/v3/protocol/invocation"
)

// A value sent as a placeholder for the server's response value when the server
// receives an invalid request. It is never decoded by the client since the Response
// contains an error when it is used.
var invalidRequest = struct{}{}

const (
	// DefaultMaxSleepTime max sleep interval in accept
	DefaultMaxSleepTime = 1 * time.Second
	// DefaultHTTPRspBufferSize ...
	DefaultHTTPRspBufferSize = 1024
	// PathPrefix ...
	PathPrefix = byte('/')
)

// Server is JSON RPC server wrapper
type Server struct {
	done chan struct{}
	once sync.Once

	sync.RWMutex
	wg      sync.WaitGroup
	timeout time.Duration
}

// NewServer creates new JSON RPC server.
func NewServer() *Server {
	return &Server{
		done: make(chan struct{}),
	}
}

func (s *Server) handlePkg(conn net.Conn) {
	defer func() {
		if r := recover(); r != nil {
			logger.Warnf("connection{local:%v, remote:%v} panic error:%#v, debug stack:%s",
				conn.LocalAddr(), conn.RemoteAddr(), r, string(debug.Stack()))
		}

		conn.Close()
	}()

	setTimeout := func(conn net.Conn, timeout time.Duration) {
		t := time.Time{}
		if timeout > time.Duration(0) {
			t = time.Now().Add(timeout)
		}

		if err := conn.SetDeadline(t); err != nil {
			logger.Error("connection.SetDeadline(t:%v) = error:%v", t, err)
		}
	}

	sendErrorResp := func(header http.Header, body []byte) error {
		rsp := &http.Response{
			Header:        header,
			StatusCode:    500,
			ProtoMajor:    1,
			ProtoMinor:    1,
			ContentLength: int64(len(body)),
			Body:          ioutil.NopCloser(bytes.NewReader(body)),
		}
		rsp.Header.Del("Content-Type")
		rsp.Header.Del("Content-Length")
		rsp.Header.Del("Timeout")

		rspBuf := bytes.NewBuffer(make([]byte, DefaultHTTPRspBufferSize))
		rspBuf.Reset()
		err := rsp.Write(rspBuf)
		if err != nil {
			return perrors.WithStack(err)
		}
		_, err = rspBuf.WriteTo(conn)
		return perrors.WithStack(err)
	}

	for {
		bufReader := bufio.NewReader(conn)
		r, err := http.ReadRequest(bufReader)
		if err != nil {
			logger.Warnf("[ReadRequest] error: %v", err)
			return
		}

		reqBody, err := ioutil.ReadAll(r.Body)
		r.Body.Close()
		if err != nil {
			return
		}

		reqHeader := make(map[string]string)
		for k := range r.Header {
			reqHeader[k] = r.Header.Get(k)
		}
		reqHeader["Path"] = r.URL.Path[1:] // to get service name
		if r.URL.Path[0] != PathPrefix {
			reqHeader["Path"] = r.URL.Path
		}
		reqHeader["HttpMethod"] = r.Method

		httpTimeout := s.timeout
		contentType := reqHeader["Content-Type"]
		if contentType != "application/json" && contentType != "application/json-rpc" {
			setTimeout(conn, httpTimeout)
			r.Header.Set("Content-Type", "text/plain")
			if errRsp := sendErrorResp(r.Header, []byte(perrors.WithStack(err).Error())); errRsp != nil {
				logger.Warnf("sendErrorResp(header:%#v, error:%v) = error:%s",
					r.Header, perrors.WithStack(err), errRsp)
			}
			return
		}

		ctx := context.Background()

		spanCtx, err := opentracing.GlobalTracer().Extract(opentracing.HTTPHeaders,
			opentracing.HTTPHeadersCarrier(r.Header))
		if err == nil {
			ctx = context.WithValue(ctx, constant.TracingRemoteSpanCtx, spanCtx)
		}

		if len(reqHeader["Timeout"]) > 0 {
			timeout, err := time.ParseDuration(reqHeader["Timeout"])
			if err == nil {
				httpTimeout = timeout
				var cancel context.CancelFunc
				ctx, cancel = context.WithTimeout(ctx, httpTimeout)
				defer cancel()
			}
			delete(reqHeader, "Timeout")
		}
		setTimeout(conn, httpTimeout)

		if err := serveRequest(ctx, reqHeader, reqBody, conn); err != nil {
			if errRsp := sendErrorResp(r.Header, []byte(perrors.WithStack(err).Error())); errRsp != nil {
				logger.Warnf("sendErrorResp(header:%#v, error:%v) = error:%s",
					r.Header, perrors.WithStack(err), errRsp)
			}

			logger.Infof("Unexpected error serving request, closing socket: %v", err)
			return
		}
	}
}

func accept(listener net.Listener, fn func(net.Conn)) error {
	var (
		ok       bool
		ne       net.Error
		tmpDelay time.Duration
	)

	for {
		c, err := listener.Accept()
		if err != nil {
			if ne, ok = err.(net.Error); ok && ne.Temporary() {
				if tmpDelay != 0 {
					tmpDelay <<= 1
				} else {
					tmpDelay = 5 * time.Millisecond
				}
				if tmpDelay > DefaultMaxSleepTime {
					tmpDelay = DefaultMaxSleepTime
				}
				logger.Infof("http: Accept error: %v; retrying in %v\n", err, tmpDelay)
				time.Sleep(tmpDelay)
				continue
			}
			return perrors.WithStack(err)
		}

		go func() {
			defer func() {
				if r := recover(); r != nil {
					const size = 64 << 10
					buf := make([]byte, size)
					buf = buf[:runtime.Stack(buf, false)]
					logger.Errorf("http: panic serving %v: %v\n%s", c.RemoteAddr(), r, buf)
					c.Close()
				}
			}()

			fn(c)
		}()
	}
}

// Start JSON RPC server then ready for accept request.
func (s *Server) Start(url *common.URL) {
	listener, err := net.Listen("tcp", url.Location)
	if err != nil {
		logger.Errorf("jsonrpc server [%s] start failed: %v", url.Path, err)
		return
	}
	logger.Infof("rpc server start to listen on %s", listener.Addr())

	s.wg.Add(1)
	go func() {
		if err := accept(listener, func(conn net.Conn) { s.handlePkg(conn) }); err != nil {
			logger.Error("accept() = error:%v", err)
		}
		s.wg.Done()
	}()

	s.wg.Add(1)
	go func() { // Server done goroutine
		var err error
		<-s.done               // step1: block to wait for done channel(wait Server.Stop step2)
		err = listener.Close() // step2: and then close listener
		if err != nil {
			logger.Warnf("listener{addr:%s}.Close() = error{%#v}", listener.Addr(), err)
		}
		s.wg.Done()
	}()
}

// Stop JSON RPC server, just can be call once.
func (s *Server) Stop() {
	s.once.Do(func() {
		close(s.done)
		s.wg.Wait()
	})
}

func serveRequest(ctx context.Context, header map[string]string, body []byte, conn net.Conn) error {
	sendErrorResp := func(header map[string]string, body []byte) error {
		rsp := &http.Response{
			Header:        make(http.Header),
			StatusCode:    500,
			ProtoMajor:    1,
			ProtoMinor:    1,
			ContentLength: int64(len(body)),
			Body:          ioutil.NopCloser(bytes.NewReader(body)),
		}
		rsp.Header.Del("Content-Type")
		rsp.Header.Del("Content-Length")
		rsp.Header.Del("Timeout")
		for k, v := range header {
			rsp.Header.Set(k, v)
		}

		rspBuf := bytes.NewBuffer(make([]byte, DefaultHTTPRspBufferSize))
		rspBuf.Reset()
		err := rsp.Write(rspBuf)
		if err != nil {
			return perrors.WithStack(err)
		}
		_, err = rspBuf.WriteTo(conn)
		return perrors.WithStack(err)
	}

	sendResp := func(header map[string]string, body []byte) error {
		rsp := &http.Response{
			Header:        make(http.Header),
			StatusCode:    200,
			ProtoMajor:    1,
			ProtoMinor:    1,
			ContentLength: int64(len(body)),
			Body:          ioutil.NopCloser(bytes.NewReader(body)),
		}
		rsp.Header.Del("Content-Type")
		rsp.Header.Del("Content-Length")
		rsp.Header.Del("Timeout")
		for k, v := range header {
			rsp.Header.Set(k, v)
		}

		rspBuf := bytes.NewBuffer(make([]byte, DefaultHTTPRspBufferSize))
		rspBuf.Reset()
		err := rsp.Write(rspBuf)
		if err != nil {
			return perrors.WithStack(err)
		}
		_, err = rspBuf.WriteTo(conn)
		return perrors.WithStack(err)
	}

	// read request header
	codec := newServerCodec()
	err := codec.ReadHeader(header, body)
	if err != nil {
		if err == io.EOF || err == io.ErrUnexpectedEOF {
			return perrors.WithStack(err)
		}
		return perrors.New("server cannot decode request: " + err.Error())
	}

	path := header["Path"]
	methodName := codec.req.Method
	if len(path) == 0 || len(methodName) == 0 {
		return perrors.New("service/method request ill-formed: " + path + "/" + methodName)
	}

	// read body
	var args []interface{}
	if err = codec.ReadBody(&args); err != nil {
		return perrors.WithStack(err)
	}
	logger.Debugf("args: %v", args)

	// exporter invoke
	exporter, _ := jsonrpcProtocol.ExporterMap().Load(path)
	invoker := exporter.(*JsonrpcExporter).GetInvoker()
	if invoker != nil {
		result := invoker.Invoke(ctx, invocation.NewRPCInvocation(methodName, args, map[string]interface{}{
<<<<<<< HEAD
			constant.PATH_KEY:   path,
=======
			constant.PathKey:    path,
>>>>>>> 27aaaa9f
			constant.VersionKey: codec.req.Version,
		}))
		if err := result.Error(); err != nil {
			rspStream, codecErr := codec.Write(err.Error(), invalidRequest)
			if codecErr != nil {
				return perrors.WithStack(codecErr)
			}
			if errRsp := sendErrorResp(header, rspStream); errRsp != nil {
				logger.Warnf("Exporter: sendErrorResp(header:%#v, error:%v) = error:%s",
					header, err, errRsp)
			}
		} else {
			res := result.Result()
			rspStream, err := codec.Write("", res)
			if err != nil {
				return perrors.WithStack(err)
			}
			if errRsp := sendResp(header, rspStream); errRsp != nil {
				logger.Warnf("Exporter: sendResp(header:%#v, error:%v) = error:%s",
					header, err, errRsp)
			}
		}
	}

	return nil
}<|MERGE_RESOLUTION|>--- conflicted
+++ resolved
@@ -347,11 +347,7 @@
 	invoker := exporter.(*JsonrpcExporter).GetInvoker()
 	if invoker != nil {
 		result := invoker.Invoke(ctx, invocation.NewRPCInvocation(methodName, args, map[string]interface{}{
-<<<<<<< HEAD
-			constant.PATH_KEY:   path,
-=======
 			constant.PathKey:    path,
->>>>>>> 27aaaa9f
 			constant.VersionKey: codec.req.Version,
 		}))
 		if err := result.Error(); err != nil {
