--- conflicted
+++ resolved
@@ -117,10 +117,8 @@
 	m.eventList = append(m.eventList, eventType)
 	if eventType.Content == m.changedData {
 		m.wait.Done()
-<<<<<<< HEAD
 		m.client.Close()
-=======
->>>>>>> 00766ded
+
 	}
 	return true
 }