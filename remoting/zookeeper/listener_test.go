/*
 * Licensed to the Apache Software Foundation (ASF) under one or more
 * contributor license agreements.  See the NOTICE file distributed with
 * this work for additional information regarding copyright ownership.
 * The ASF licenses this file to You under the Apache License, Version 2.0
 * (the "License"); you may not use this file except in compliance with
 * the License.  You may obtain a copy of the License at
 *
 *     http://www.apache.org/licenses/LICENSE-2.0
 *
 * Unless required by applicable law or agreed to in writing, software
 * distributed under the License is distributed on an "AS IS" BASIS,
 * WITHOUT WARRANTIES OR CONDITIONS OF ANY KIND, either express or implied.
 * See the License for the specific language governing permissions and
 * limitations under the License.
 */

package zookeeper

import (
	"net/url"
	"sync"
	"testing"
	"time"
)
import (
	"github.com/dubbogo/go-zookeeper/zk"
	"github.com/stretchr/testify/assert"
)
import (
	"github.com/apache/dubbo-go/common/logger"
	"github.com/apache/dubbo-go/remoting"
)

var (
	dubboPropertiesPath = "/dubbo/dubbo.properties"
)

func initZkData(t *testing.T) (*zk.TestCluster, *ZookeeperClient, <-chan zk.Event) {
	ts, client, event, err := NewMockZookeeperClient("test", 15*time.Second)
	assert.NoError(t, err)

	data := `
	dubbo.consumer.request_timeout=5s
	dubbo.consumer.connect_timeout=5s
	dubbo.application.organization=ikurento.com
	dubbo.application.name=BDTService
	dubbo.application.module=dubbogo user-info server
	dubbo.application.version=0.0.1
	dubbo.application.owner=ZX
	dubbo.application.environment=dev
	dubbo.registries.hangzhouzk.protocol=zookeeper
	dubbo.registries.hangzhouzk.timeout=3s
	dubbo.registries.hangzhouzk.address=127.0.0.1:2181
	dubbo.registries.shanghaizk.protocol=zookeeper
	dubbo.registries.shanghaizk.timeout=3s
	dubbo.registries.shanghaizk.address=127.0.0.1:2182
	dubbo.service.com.ikurento.user.UserProvider.protocol=dubbo
	dubbo.service.com.ikurento.user.UserProvider.interface=com.ikurento.user.UserProvider
	dubbo.service.com.ikurento.user.UserProvider.loadbalance=random
	dubbo.service.com.ikurento.user.UserProvider.warmup=100
	dubbo.service.com.ikurento.user.UserProvider.cluster=failover
`

	err = client.Create(dubboPropertiesPath)
	assert.NoError(t, err)

	_, err = client.Conn.Set(dubboPropertiesPath, []byte(data), 0)
	assert.NoError(t, err)

	return ts, client, event
}

func TestListener(t *testing.T) {
	changedData := `
	dubbo.consumer.request_timeout=3s
	dubbo.consumer.connect_timeout=5s
	dubbo.application.organization=ikurento.com
	dubbo.application.name=BDTService
	dubbo.application.module=dubbogo user-info server
	dubbo.application.version=0.0.1
	dubbo.application.owner=ZX
	dubbo.application.environment=dev
	dubbo.registries.hangzhouzk.protocol=zookeeper
	dubbo.registries.hangzhouzk.timeout=3s
	dubbo.registries.hangzhouzk.address=127.0.0.1:2181
	dubbo.registries.shanghaizk.protocol=zookeeper
	dubbo.registries.shanghaizk.timeout=3s
	dubbo.registries.shanghaizk.address=127.0.0.1:2182
	dubbo.service.com.ikurento.user.UserProvider.protocol=dubbo
	dubbo.service.com.ikurento.user.UserProvider.interface=com.ikurento.user.UserProvider
	dubbo.service.com.ikurento.user.UserProvider.loadbalance=random
	dubbo.service.com.ikurento.user.UserProvider.warmup=100
	dubbo.service.com.ikurento.user.UserProvider.cluster=failover
`
	var wait sync.WaitGroup
	ts, client, event := initZkData(t)
<<<<<<< HEAD
	defer func () {
=======
	defer func() {
>>>>>>> bf3022f8
		if err := ts.Stop(); err != nil {
			t.Errorf("ts.Stop() = error: %v", err)
		}
	}()
	client.Wait.Add(1)
	wait.Add(1)
	go client.HandleZkEvent(event)
	listener := NewZkEventListener(client)
	dataListener := &mockDataListener{client: client, changedData: changedData, wait: &wait}
	listener.ListenServiceEvent(nil, "/dubbo", dataListener)
	time.Sleep(1 * time.Second)
	_, err := client.Conn.Set(dubboPropertiesPath, []byte(changedData), 1)
	assert.NoError(t, err)
	wait.Wait()
	assert.Equal(t, changedData, dataListener.eventList[1].Content)

}

type mockDataListener struct {
	eventList   []remoting.Event
	client      *ZookeeperClient
	changedData string
	wait        *sync.WaitGroup
}

func (m *mockDataListener) DataChange(eventType remoting.Event) bool {
	logger.Info(eventType)
	m.eventList = append(m.eventList, eventType)
	if eventType.Content == m.changedData {
		m.wait.Done()
		m.client.Close()

	}
	return true
}

func TestZkPath(t *testing.T) {
	zkPath := "io.grpc.examples.helloworld.GreeterGrpc$IGreeter"
	zkPath = url.QueryEscape(zkPath)
	assert.Equal(t, zkPath, "io.grpc.examples.helloworld.GreeterGrpc%24IGreeter")
}<|MERGE_RESOLUTION|>--- conflicted
+++ resolved
@@ -95,11 +95,7 @@
 `
 	var wait sync.WaitGroup
 	ts, client, event := initZkData(t)
-<<<<<<< HEAD
-	defer func () {
-=======
 	defer func() {
->>>>>>> bf3022f8
 		if err := ts.Stop(); err != nil {
 			t.Errorf("ts.Stop() = error: %v", err)
 		}
