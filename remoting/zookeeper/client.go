--- conflicted
+++ resolved
@@ -109,17 +109,11 @@
 	}
 }
 
-<<<<<<< HEAD
-// ValidateZookeeperClient ...
+// ValidateZookeeperClient validates client and sets options
 func ValidateZookeeperClient(container ZkClientFacade, opts ...Option) error {
 	var (
 		err error
 	)
-=======
-// ValidateZookeeperClient validates client and sets options
-func ValidateZookeeperClient(container zkClientFacade, opts ...Option) error {
-	var err error
->>>>>>> be56ab1c
 	options := &Options{}
 	for _, opt := range opts {
 		opt(options)
