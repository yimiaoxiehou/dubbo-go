--- conflicted
+++ resolved
@@ -110,15 +110,10 @@
 }
 
 // ValidateZookeeperClient ...
-<<<<<<< HEAD
 func ValidateZookeeperClient(container ZkClientFacade, opts ...Option) error {
-	var err error
-=======
-func ValidateZookeeperClient(container zkClientFacade, opts ...Option) error {
 	var (
 		err error
 	)
->>>>>>> 024f7b2e
 	options := &Options{}
 	for _, opt := range opts {
 		opt(options)
@@ -132,14 +127,9 @@
 	defer lock.Unlock()
 
 	if container.ZkClient() == nil {
-<<<<<<< HEAD
-		//in dubbo ,every registry only connect one node ,so this is []string{r.Address}
+		// in dubbo, every registry only connect one node, so this is []string{r.Address}
 		var timeout time.Duration
 		timeout, err = time.ParseDuration(url.GetParam(constant.REGISTRY_TIMEOUT_KEY, constant.DEFAULT_REG_TIMEOUT))
-=======
-		// in dubbo, every registry only connect one node, so this is []string{r.Address}
-		timeout, err := time.ParseDuration(url.GetParam(constant.REGISTRY_TIMEOUT_KEY, constant.DEFAULT_REG_TIMEOUT))
->>>>>>> 024f7b2e
 		if err != nil {
 			logger.Errorf("timeout config %v is invalid ,err is %v",
 				url.GetParam(constant.REGISTRY_TIMEOUT_KEY, constant.DEFAULT_REG_TIMEOUT), err.Error())
@@ -168,11 +158,7 @@
 
 	if connected {
 		logger.Info("Connect to zookeeper successfully, name{%s}, zk address{%v}", options.zkName, url.Location)
-<<<<<<< HEAD
-		container.WaitGroup().Add(1) //zk client start successful, then registry wg +1
-=======
 		container.WaitGroup().Add(1) // zk client start successful, then registry wg +1
->>>>>>> 024f7b2e
 	}
 
 	return perrors.WithMessagef(err, "newZookeeperClient(address:%+v)", url.PrimitiveURL)
